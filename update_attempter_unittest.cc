--- conflicted
+++ resolved
@@ -31,15 +31,10 @@
 #include <policy/libpolicy.h>
 #include <policy/mock_device_policy.h>
 
-<<<<<<< HEAD
-#include "network_proxy/dbus-proxies.h"
-#include "network_proxy/dbus-proxy-mocks.h"
-=======
 #if USE_LIBCROS
 #include "network_proxy/dbus-proxies.h"
 #include "network_proxy/dbus-proxy-mocks.h"
 #endif // USE_LIBCROS
->>>>>>> e5f6f257
 #include "update_engine/common/fake_clock.h"
 #include "update_engine/common/fake_prefs.h"
 #include "update_engine/common/mock_action.h"
@@ -66,10 +61,6 @@
 
 using base::Time;
 using base::TimeDelta;
-<<<<<<< HEAD
-using org::chromium::debugdProxyMock;
-=======
->>>>>>> e5f6f257
 using org::chromium::NetworkProxyServiceInterfaceProxyInterface;
 using org::chromium::NetworkProxyServiceInterfaceProxyMock;
 using std::string;
@@ -95,15 +86,8 @@
  public:
   UpdateAttempterUnderTest(
       SystemState* system_state,
-<<<<<<< HEAD
-      NetworkProxyServiceInterfaceProxyInterface* network_proxy_service_proxy,
-      org::chromium::debugdProxyInterface* debugd_proxy)
-      : UpdateAttempter(system_state, nullptr, network_proxy_service_proxy,
-                        debugd_proxy) {}
-=======
       NetworkProxyServiceInterfaceProxyInterface* network_proxy_service_proxy)
       : UpdateAttempter(system_state, nullptr, network_proxy_service_proxy) {}
->>>>>>> e5f6f257
 
   // Wrap the update scheduling method, allowing us to opt out of scheduled
   // updates for testing purposes.
@@ -203,15 +187,6 @@
   brillo::BaseMessageLoop loop_{&base_loop_};
 
   FakeSystemState fake_system_state_;
-<<<<<<< HEAD
-  org::chromium::debugdProxyMock debugd_proxy_mock_;
-  NetworkProxyServiceInterfaceProxyMock network_proxy_service_proxy_mock_;
-  OpenSSLWrapper openssl_wrapper_;
-  CertificateChecker certificate_checker_;
-  UpdateAttempterUnderTest attempter_{&fake_system_state_,
-                                      &network_proxy_service_proxy_mock_,
-                                      &debugd_proxy_mock_};
-=======
 #if USE_LIBCROS
   NetworkProxyServiceInterfaceProxyMock network_proxy_service_proxy_mock_;
   UpdateAttempterUnderTest attempter_{&fake_system_state_,
@@ -221,7 +196,6 @@
 #endif  // USE_LIBCROS
   OpenSSLWrapper openssl_wrapper_;
   CertificateChecker certificate_checker_;
->>>>>>> e5f6f257
 
   NiceMock<MockActionProcessor>* processor_;
   NiceMock<MockPrefs>* prefs_;  // Shortcut to fake_system_state_->mock_prefs().
@@ -283,16 +257,8 @@
   EXPECT_TRUE(utils::GetBootId(&boot_id));
   fake_prefs.SetString(kPrefsUpdateCompletedOnBootId, boot_id);
   fake_system_state_.set_prefs(&fake_prefs);
-<<<<<<< HEAD
-  UpdateAttempterUnderTest attempter(&fake_system_state_,
-                                     &network_proxy_service_proxy_mock_,
-                                     &debugd_proxy_mock_);
-  attempter.Init();
-  EXPECT_EQ(UpdateStatus::UPDATED_NEED_REBOOT, attempter.status());
-=======
   attempter_.Init();
   EXPECT_EQ(UpdateStatus::UPDATED_NEED_REBOOT, attempter_.status());
->>>>>>> e5f6f257
 }
 
 TEST_F(UpdateAttempterTest, GetErrorCodeForActionTest) {
@@ -958,12 +924,6 @@
 }
 
 TEST_F(UpdateAttempterTest, BootTimeInUpdateMarkerFile) {
-<<<<<<< HEAD
-  UpdateAttempterUnderTest attempter{&fake_system_state_,
-                                     &network_proxy_service_proxy_mock_,
-                                     &debugd_proxy_mock_};
-=======
->>>>>>> e5f6f257
   FakeClock fake_clock;
   fake_clock.SetBootTime(Time::FromTimeT(42));
   fake_system_state_.set_clock(&fake_clock);
