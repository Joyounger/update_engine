//
// Copyright (C) 2016 The Android Open Source Project
//
// Licensed under the Apache License, Version 2.0 (the "License");
// you may not use this file except in compliance with the License.
// You may obtain a copy of the License at
//
//      http://www.apache.org/licenses/LICENSE-2.0
//
// Unless required by applicable law or agreed to in writing, software
// distributed under the License is distributed on an "AS IS" BASIS,
// WITHOUT WARRANTIES OR CONDITIONS OF ANY KIND, either express or implied.
// See the License for the specific language governing permissions and
// limitations under the License.
//

#include "update_engine/update_attempter_android.h"

#include <algorithm>
#include <map>
#include <memory>
#include <utility>

#include <android-base/properties.h>
#include <base/bind.h>
#include <base/logging.h>
#include <base/strings/string_number_conversions.h>
#include <brillo/bind_lambda.h>
#include <brillo/data_encoding.h>
#include <brillo/message_loops/message_loop.h>
#include <brillo/strings/string_utils.h>
#include <log/log_safetynet.h>

#include "update_engine/common/constants.h"
#include "update_engine/common/file_fetcher.h"
#include "update_engine/common/utils.h"
#include "update_engine/daemon_state_interface.h"
#include "update_engine/metrics_reporter_interface.h"
#include "update_engine/metrics_utils.h"
#include "update_engine/network_selector.h"
#include "update_engine/payload_consumer/download_action.h"
#include "update_engine/payload_consumer/filesystem_verifier_action.h"
#include "update_engine/payload_consumer/postinstall_runner_action.h"
#include "update_engine/update_status_utils.h"

#ifndef _UE_SIDELOAD
// Do not include support for external HTTP(s) urls when building
// update_engine_sideload.
#include "update_engine/libcurl_http_fetcher.h"
#endif

using base::Bind;
using base::Time;
using base::TimeDelta;
using base::TimeTicks;
using std::shared_ptr;
using std::string;
using std::vector;
using update_engine::UpdateEngineStatus;

namespace chromeos_update_engine {

namespace {

// Minimum threshold to broadcast an status update in progress and time.
const double kBroadcastThresholdProgress = 0.01;  // 1%
const int kBroadcastThresholdSeconds = 10;

const char* const kErrorDomain = "update_engine";
// TODO(deymo): Convert the different errors to a numeric value to report them
// back on the service error.
const char* const kGenericError = "generic_error";

// Log and set the error on the passed ErrorPtr.
bool LogAndSetError(brillo::ErrorPtr* error,
                    const tracked_objects::Location& location,
                    const string& reason) {
  brillo::Error::AddTo(error, location, kErrorDomain, kGenericError, reason);
  LOG(ERROR) << "Replying with failure: " << location.ToString() << ": "
             << reason;
  return false;
}

bool GetHeaderAsBool(const string& header, bool default_value) {
  int value = 0;
  if (base::StringToInt(header, &value) && (value == 0 || value == 1))
    return value == 1;
  return default_value;
}

}  // namespace

UpdateAttempterAndroid::UpdateAttempterAndroid(
    DaemonStateInterface* daemon_state,
    PrefsInterface* prefs,
    BootControlInterface* boot_control,
    HardwareInterface* hardware)
    : daemon_state_(daemon_state),
      prefs_(prefs),
      boot_control_(boot_control),
      hardware_(hardware),
      processor_(new ActionProcessor()),
      clock_(new Clock()) {
  metrics_reporter_ = metrics::CreateMetricsReporter();
  network_selector_ = network::CreateNetworkSelector();
}

UpdateAttempterAndroid::~UpdateAttempterAndroid() {
  // Release ourselves as the ActionProcessor's delegate to prevent
  // re-scheduling the updates due to the processing stopped.
  processor_->set_delegate(nullptr);
}

void UpdateAttempterAndroid::Init() {
  // In case of update_engine restart without a reboot we need to restore the
  // reboot needed state.
  if (UpdateCompletedOnThisBoot()) {
    SetStatusAndNotify(UpdateStatus::UPDATED_NEED_REBOOT);
  } else {
    SetStatusAndNotify(UpdateStatus::IDLE);
    UpdatePrefsAndReportUpdateMetricsOnReboot();
  }
}

bool UpdateAttempterAndroid::ApplyPayload(
    const string& payload_url,
    int64_t payload_offset,
    int64_t payload_size,
    const vector<string>& key_value_pair_headers,
    brillo::ErrorPtr* error) {
  if (status_ == UpdateStatus::UPDATED_NEED_REBOOT) {
    return LogAndSetError(
        error, FROM_HERE, "An update already applied, waiting for reboot");
  }
  if (ongoing_update_) {
    return LogAndSetError(
        error, FROM_HERE, "Already processing an update, cancel it first.");
  }
  DCHECK(status_ == UpdateStatus::IDLE);

  std::map<string, string> headers;
  for (const string& key_value_pair : key_value_pair_headers) {
    string key;
    string value;
    if (!brillo::string_utils::SplitAtFirst(
            key_value_pair, "=", &key, &value, false)) {
      return LogAndSetError(
          error, FROM_HERE, "Passed invalid header: " + key_value_pair);
    }
    if (!headers.emplace(key, value).second)
      return LogAndSetError(error, FROM_HERE, "Passed repeated key: " + key);
  }

  // Unique identifier for the payload. An empty string means that the payload
  // can't be resumed.
  string payload_id = (headers[kPayloadPropertyFileHash] +
                       headers[kPayloadPropertyMetadataHash]);

  // Setup the InstallPlan based on the request.
  install_plan_ = InstallPlan();

  install_plan_.download_url = payload_url;
  install_plan_.version = "";
  base_offset_ = payload_offset;
  InstallPlan::Payload payload;
  payload.size = payload_size;
  if (!payload.size) {
    if (!base::StringToUint64(headers[kPayloadPropertyFileSize],
                              &payload.size)) {
      payload.size = 0;
    }
  }
  if (!brillo::data_encoding::Base64Decode(headers[kPayloadPropertyFileHash],
                                           &payload.hash)) {
    LOG(WARNING) << "Unable to decode base64 file hash: "
                 << headers[kPayloadPropertyFileHash];
  }
  if (!base::StringToUint64(headers[kPayloadPropertyMetadataSize],
                            &payload.metadata_size)) {
    payload.metadata_size = 0;
  }
  // The |payload.type| is not used anymore since minor_version 3.
  payload.type = InstallPayloadType::kUnknown;
  install_plan_.payloads.push_back(payload);

  // The |public_key_rsa| key would override the public key stored on disk.
  install_plan_.public_key_rsa = "";

  install_plan_.hash_checks_mandatory = hardware_->IsOfficialBuild();
  install_plan_.is_resume = !payload_id.empty() &&
                            DeltaPerformer::CanResumeUpdate(prefs_, payload_id);
  if (!install_plan_.is_resume) {
    if (!DeltaPerformer::ResetUpdateProgress(prefs_, false)) {
      LOG(WARNING) << "Unable to reset the update progress.";
    }
    if (!prefs_->SetString(kPrefsUpdateCheckResponseHash, payload_id)) {
      LOG(WARNING) << "Unable to save the update check response hash.";
    }
  }
  install_plan_.source_slot = boot_control_->GetCurrentSlot();
  install_plan_.target_slot = install_plan_.source_slot == 0 ? 1 : 0;

  install_plan_.powerwash_required =
      GetHeaderAsBool(headers[kPayloadPropertyPowerwash], false);

  install_plan_.switch_slot_on_reboot =
      GetHeaderAsBool(headers[kPayloadPropertySwitchSlotOnReboot], true);

  install_plan_.run_post_install = true;
  // Optionally skip post install if and only if:
  // a) we're resuming
  // b) post install has already succeeded before
  // c) RUN_POST_INSTALL is set to 0.
  if (install_plan_.is_resume && prefs_->Exists(kPrefsPostInstallSucceeded)) {
    bool post_install_succeeded = false;
    prefs_->GetBoolean(kPrefsPostInstallSucceeded, &post_install_succeeded);
    if (post_install_succeeded) {
      install_plan_.run_post_install =
          GetHeaderAsBool(headers[kPayloadPropertyRunPostInstall], true);
    }
  }

  NetworkId network_id = kDefaultNetworkId;
  if (!headers[kPayloadPropertyNetworkId].empty()) {
    if (!base::StringToUint64(headers[kPayloadPropertyNetworkId],
                              &network_id)) {
      return LogAndSetError(
          error,
          FROM_HERE,
          "Invalid network_id: " + headers[kPayloadPropertyNetworkId]);
    }
    if (!network_selector_->SetProcessNetwork(network_id)) {
      return LogAndSetError(
          error,
          FROM_HERE,
          "Unable to set network_id: " + headers[kPayloadPropertyNetworkId]);
    }
  }

  LOG(INFO) << "Using this install plan:";
  install_plan_.Dump();

  BuildUpdateActions(payload_url);
  // Setup extra headers.
  HttpFetcher* fetcher = download_action_->http_fetcher();
  if (!headers[kPayloadPropertyAuthorization].empty())
    fetcher->SetHeader("Authorization", headers[kPayloadPropertyAuthorization]);
  if (!headers[kPayloadPropertyUserAgent].empty())
    fetcher->SetHeader("User-Agent", headers[kPayloadPropertyUserAgent]);

  SetStatusAndNotify(UpdateStatus::UPDATE_AVAILABLE);
  ongoing_update_ = true;

  // Just in case we didn't update boot flags yet, make sure they're updated
  // before any update processing starts. This will start the update process.
  UpdateBootFlags();

  UpdatePrefsOnUpdateStart(install_plan_.is_resume);
  // TODO(xunchang) report the metrics for unresumable updates

  return true;
}

bool UpdateAttempterAndroid::SuspendUpdate(brillo::ErrorPtr* error) {
  if (!ongoing_update_)
    return LogAndSetError(error, FROM_HERE, "No ongoing update to suspend.");
  processor_->SuspendProcessing();
  return true;
}

bool UpdateAttempterAndroid::ResumeUpdate(brillo::ErrorPtr* error) {
  if (!ongoing_update_)
    return LogAndSetError(error, FROM_HERE, "No ongoing update to resume.");
  processor_->ResumeProcessing();
  return true;
}

bool UpdateAttempterAndroid::CancelUpdate(brillo::ErrorPtr* error) {
  if (!ongoing_update_)
    return LogAndSetError(error, FROM_HERE, "No ongoing update to cancel.");
  processor_->StopProcessing();
  return true;
}

bool UpdateAttempterAndroid::ResetStatus(brillo::ErrorPtr* error) {
  LOG(INFO) << "Attempting to reset state from "
            << UpdateStatusToString(status_) << " to UpdateStatus::IDLE";

  switch (status_) {
    case UpdateStatus::IDLE:
      return true;

    case UpdateStatus::UPDATED_NEED_REBOOT:  {
      // Remove the reboot marker so that if the machine is rebooted
      // after resetting to idle state, it doesn't go back to
      // UpdateStatus::UPDATED_NEED_REBOOT state.
      bool ret_value = prefs_->Delete(kPrefsUpdateCompletedOnBootId);
      ClearMetricsPrefs();

      // Update the boot flags so the current slot has higher priority.
      if (!boot_control_->SetActiveBootSlot(boot_control_->GetCurrentSlot()))
        ret_value = false;

      // Mark the current slot as successful again, since marking it as active
      // may reset the successful bit. We ignore the result of whether marking
      // the current slot as successful worked.
      if (!boot_control_->MarkBootSuccessfulAsync(Bind([](bool successful){})))
        ret_value = false;

      if (!ret_value) {
        return LogAndSetError(
            error,
            FROM_HERE,
            "Failed to reset the status to ");
      }

      SetStatusAndNotify(UpdateStatus::IDLE);
      LOG(INFO) << "Reset status successful";
      return true;
    }

    default:
      return LogAndSetError(
          error,
          FROM_HERE,
          "Reset not allowed in this state. Cancel the ongoing update first");
  }
}

void UpdateAttempterAndroid::ProcessingDone(const ActionProcessor* processor,
                                            ErrorCode code) {
  LOG(INFO) << "Processing Done.";

  switch (code) {
    case ErrorCode::kSuccess:
      // Update succeeded.
      WriteUpdateCompletedMarker();
      prefs_->SetInt64(kPrefsDeltaUpdateFailures, 0);

      LOG(INFO) << "Update successfully applied, waiting to reboot.";
      break;

    case ErrorCode::kFilesystemCopierError:
    case ErrorCode::kNewRootfsVerificationError:
    case ErrorCode::kNewKernelVerificationError:
    case ErrorCode::kFilesystemVerifierError:
    case ErrorCode::kDownloadStateInitializationError:
      // Reset the ongoing update for these errors so it starts from the
      // beginning next time.
      DeltaPerformer::ResetUpdateProgress(prefs_, false);
      LOG(INFO) << "Resetting update progress.";
      break;

    case ErrorCode::kPayloadTimestampError:
      // SafetyNet logging, b/36232423
      android_errorWriteLog(0x534e4554, "36232423");
      break;

    default:
      // Ignore all other error codes.
      break;
  }

  TerminateUpdateAndNotify(code);
}

void UpdateAttempterAndroid::ProcessingStopped(
    const ActionProcessor* processor) {
  TerminateUpdateAndNotify(ErrorCode::kUserCanceled);
}

void UpdateAttempterAndroid::ActionCompleted(ActionProcessor* processor,
                                             AbstractAction* action,
                                             ErrorCode code) {
  // Reset download progress regardless of whether or not the download
  // action succeeded.
  const string type = action->Type();
  if (type == DownloadAction::StaticType()) {
    download_progress_ = 0;
  }
  if (type == PostinstallRunnerAction::StaticType()) {
    bool succeeded =
        code == ErrorCode::kSuccess || code == ErrorCode::kUpdatedButNotActive;
    prefs_->SetBoolean(kPrefsPostInstallSucceeded, succeeded);
  }
  if (code != ErrorCode::kSuccess) {
    // If an action failed, the ActionProcessor will cancel the whole thing.
    return;
  }
  if (type == DownloadAction::StaticType()) {
    SetStatusAndNotify(UpdateStatus::FINALIZING);
  }
}

void UpdateAttempterAndroid::BytesReceived(uint64_t bytes_progressed,
                                           uint64_t bytes_received,
                                           uint64_t total) {
  double progress = 0;
  if (total)
    progress = static_cast<double>(bytes_received) / static_cast<double>(total);
  if (status_ != UpdateStatus::DOWNLOADING || bytes_received == total) {
    download_progress_ = progress;
    SetStatusAndNotify(UpdateStatus::DOWNLOADING);
  } else {
    ProgressUpdate(progress);
  }

  // Update the bytes downloaded in prefs.
  int64_t current_bytes_downloaded =
      metrics_utils::GetPersistedValue(kPrefsCurrentBytesDownloaded, prefs_);
  int64_t total_bytes_downloaded =
      metrics_utils::GetPersistedValue(kPrefsTotalBytesDownloaded, prefs_);
  prefs_->SetInt64(kPrefsCurrentBytesDownloaded,
                   current_bytes_downloaded + bytes_progressed);
  prefs_->SetInt64(kPrefsTotalBytesDownloaded,
                   total_bytes_downloaded + bytes_progressed);
}

bool UpdateAttempterAndroid::ShouldCancel(ErrorCode* cancel_reason) {
  // TODO(deymo): Notify the DownloadAction that it should cancel the update
  // download.
  return false;
}

void UpdateAttempterAndroid::DownloadComplete() {
  // Nothing needs to be done when the download completes.
}

void UpdateAttempterAndroid::ProgressUpdate(double progress) {
  // Self throttle based on progress. Also send notifications if progress is
  // too slow.
  if (progress == 1.0 ||
      progress - download_progress_ >= kBroadcastThresholdProgress ||
      TimeTicks::Now() - last_notify_time_ >=
          TimeDelta::FromSeconds(kBroadcastThresholdSeconds)) {
    download_progress_ = progress;
    SetStatusAndNotify(status_);
  }
}

void UpdateAttempterAndroid::UpdateBootFlags() {
  if (updated_boot_flags_) {
    LOG(INFO) << "Already updated boot flags. Skipping.";
    CompleteUpdateBootFlags(true);
    return;
  }
  // This is purely best effort.
  LOG(INFO) << "Marking booted slot as good.";
  if (!boot_control_->MarkBootSuccessfulAsync(
          Bind(&UpdateAttempterAndroid::CompleteUpdateBootFlags,
               base::Unretained(this)))) {
    LOG(ERROR) << "Failed to mark current boot as successful.";
    CompleteUpdateBootFlags(false);
  }
}

void UpdateAttempterAndroid::CompleteUpdateBootFlags(bool successful) {
  updated_boot_flags_ = true;
  ScheduleProcessingStart();
}

void UpdateAttempterAndroid::ScheduleProcessingStart() {
  LOG(INFO) << "Scheduling an action processor start.";
  brillo::MessageLoop::current()->PostTask(
      FROM_HERE,
      Bind([](ActionProcessor* processor) { processor->StartProcessing(); },
           base::Unretained(processor_.get())));
}

void UpdateAttempterAndroid::TerminateUpdateAndNotify(ErrorCode error_code) {
  if (status_ == UpdateStatus::IDLE) {
    LOG(ERROR) << "No ongoing update, but TerminatedUpdate() called.";
    return;
  }

  download_progress_ = 0;
  actions_.clear();
  UpdateStatus new_status =
      (error_code == ErrorCode::kSuccess ? UpdateStatus::UPDATED_NEED_REBOOT
                                         : UpdateStatus::IDLE);
  SetStatusAndNotify(new_status);
  ongoing_update_ = false;

  // The network id is only applicable to one download attempt and once it's
  // done the network id should not be re-used anymore.
  if (!network_selector_->SetProcessNetwork(kDefaultNetworkId)) {
    LOG(WARNING) << "Unable to unbind network.";
  }

  for (auto observer : daemon_state_->service_observers())
    observer->SendPayloadApplicationComplete(error_code);

  CollectAndReportUpdateMetricsOnUpdateFinished(error_code);
  ClearMetricsPrefs();
  if (error_code == ErrorCode::kSuccess) {
    metrics_utils::SetSystemUpdatedMarker(clock_.get(), prefs_);
    // Clear the total bytes downloaded if and only if the update succeeds.
    prefs_->SetInt64(kPrefsTotalBytesDownloaded, 0);
  }
}

void UpdateAttempterAndroid::SetStatusAndNotify(UpdateStatus status) {
  status_ = status;
  size_t payload_size =
      install_plan_.payloads.empty() ? 0 : install_plan_.payloads[0].size;
  UpdateEngineStatus status_to_send = {.status = status_,
                                       .progress = download_progress_,
                                       .new_size_bytes = payload_size};

  for (auto observer : daemon_state_->service_observers()) {
    observer->SendStatusUpdate(status_to_send);
  }
  last_notify_time_ = TimeTicks::Now();
}

void UpdateAttempterAndroid::BuildUpdateActions(const string& url) {
  CHECK(!processor_->IsRunning());
  processor_->set_delegate(this);

  // Actions:
  shared_ptr<InstallPlanAction> install_plan_action(
      new InstallPlanAction(install_plan_));

  HttpFetcher* download_fetcher = nullptr;
  if (FileFetcher::SupportedUrl(url)) {
    DLOG(INFO) << "Using FileFetcher for file URL.";
    download_fetcher = new FileFetcher();
  } else {
#ifdef _UE_SIDELOAD
    LOG(FATAL) << "Unsupported sideload URI: " << url;
#else
    LibcurlHttpFetcher* libcurl_fetcher =
        new LibcurlHttpFetcher(&proxy_resolver_, hardware_);
    libcurl_fetcher->set_server_to_check(ServerToCheck::kDownload);
    download_fetcher = libcurl_fetcher;
#endif  // _UE_SIDELOAD
  }
  shared_ptr<DownloadAction> download_action(
      new DownloadAction(prefs_,
                         boot_control_,
                         hardware_,
<<<<<<< HEAD
                         nullptr,             // system_state, not used.
                         download_fetcher));  // passes ownership
=======
                         nullptr,  // system_state, not used.
                         // passes ownership
                         new MultiRangeHttpFetcher(download_fetcher),
                         true /* is_interactive */));
>>>>>>> 840703a4
  shared_ptr<FilesystemVerifierAction> filesystem_verifier_action(
      new FilesystemVerifierAction());

  shared_ptr<PostinstallRunnerAction> postinstall_runner_action(
      new PostinstallRunnerAction(boot_control_, hardware_));

  download_action->set_delegate(this);
  download_action->set_base_offset(base_offset_);
  download_action_ = download_action;
  postinstall_runner_action->set_delegate(this);

  actions_.push_back(shared_ptr<AbstractAction>(install_plan_action));
  actions_.push_back(shared_ptr<AbstractAction>(download_action));
  actions_.push_back(shared_ptr<AbstractAction>(filesystem_verifier_action));
  actions_.push_back(shared_ptr<AbstractAction>(postinstall_runner_action));

  // Bond them together. We have to use the leaf-types when calling
  // BondActions().
  BondActions(install_plan_action.get(), download_action.get());
  BondActions(download_action.get(), filesystem_verifier_action.get());
  BondActions(filesystem_verifier_action.get(),
              postinstall_runner_action.get());

  // Enqueue the actions.
  for (const shared_ptr<AbstractAction>& action : actions_)
    processor_->EnqueueAction(action.get());
}

bool UpdateAttempterAndroid::WriteUpdateCompletedMarker() {
  string boot_id;
  TEST_AND_RETURN_FALSE(utils::GetBootId(&boot_id));
  prefs_->SetString(kPrefsUpdateCompletedOnBootId, boot_id);
  return true;
}

bool UpdateAttempterAndroid::UpdateCompletedOnThisBoot() {
  // In case of an update_engine restart without a reboot, we stored the boot_id
  // when the update was completed by setting a pref, so we can check whether
  // the last update was on this boot or a previous one.
  string boot_id;
  TEST_AND_RETURN_FALSE(utils::GetBootId(&boot_id));

  string update_completed_on_boot_id;
  return (prefs_->Exists(kPrefsUpdateCompletedOnBootId) &&
          prefs_->GetString(kPrefsUpdateCompletedOnBootId,
                            &update_completed_on_boot_id) &&
          update_completed_on_boot_id == boot_id);
}

// Collect and report the android metrics when we terminate the update.
void UpdateAttempterAndroid::CollectAndReportUpdateMetricsOnUpdateFinished(
    ErrorCode error_code) {
  int64_t attempt_number =
      metrics_utils::GetPersistedValue(kPrefsPayloadAttemptNumber, prefs_);
  PayloadType payload_type = kPayloadTypeFull;
  int64_t payload_size = 0;
  for (const auto& p : install_plan_.payloads) {
    if (p.type == InstallPayloadType::kDelta)
      payload_type = kPayloadTypeDelta;
    payload_size += p.size;
  }

  metrics::AttemptResult attempt_result =
      metrics_utils::GetAttemptResult(error_code);
  Time attempt_start_time = Time::FromInternalValue(
      metrics_utils::GetPersistedValue(kPrefsUpdateTimestampStart, prefs_));
  TimeDelta duration = clock_->GetBootTime() - attempt_start_time;
  TimeDelta duration_uptime = clock_->GetMonotonicTime() - attempt_start_time;

  metrics_reporter_->ReportUpdateAttemptMetrics(
      nullptr,  // system_state
      static_cast<int>(attempt_number),
      payload_type,
      duration,
      duration_uptime,
      payload_size,
      attempt_result,
      error_code);

  int64_t current_bytes_downloaded =
      metrics_utils::GetPersistedValue(kPrefsCurrentBytesDownloaded, prefs_);
  metrics_reporter_->ReportUpdateAttemptDownloadMetrics(
      current_bytes_downloaded,
      0,
      DownloadSource::kNumDownloadSources,
      metrics::DownloadErrorCode::kUnset,
      metrics::ConnectionType::kUnset);

  if (error_code == ErrorCode::kSuccess) {
    int64_t reboot_count =
        metrics_utils::GetPersistedValue(kPrefsNumReboots, prefs_);
    string build_version;
    prefs_->GetString(kPrefsPreviousVersion, &build_version);

    // For android metrics, we only care about the total bytes downloaded
    // for all sources; for now we assume the only download source is
    // HttpsServer.
    int64_t total_bytes_downloaded =
        metrics_utils::GetPersistedValue(kPrefsTotalBytesDownloaded, prefs_);
    int64_t num_bytes_downloaded[kNumDownloadSources] = {};
    num_bytes_downloaded[DownloadSource::kDownloadSourceHttpsServer] =
        total_bytes_downloaded;

    int download_overhead_percentage = 0;
    if (current_bytes_downloaded > 0) {
      download_overhead_percentage =
          (total_bytes_downloaded - current_bytes_downloaded) * 100ull /
          current_bytes_downloaded;
    }
    metrics_reporter_->ReportSuccessfulUpdateMetrics(
        static_cast<int>(attempt_number),
        0,  // update abandoned count
        payload_type,
        payload_size,
        num_bytes_downloaded,
        download_overhead_percentage,
        duration,
        static_cast<int>(reboot_count),
        0);  // url_switch_count
  }
}

void UpdateAttempterAndroid::UpdatePrefsAndReportUpdateMetricsOnReboot() {
  string current_boot_id;
  TEST_AND_RETURN(utils::GetBootId(&current_boot_id));
  // Example: [ro.build.version.incremental]: [4292972]
  string current_version =
      android::base::GetProperty("ro.build.version.incremental", "");
  TEST_AND_RETURN(!current_version.empty());

  // If there's no record of previous version (e.g. due to a data wipe), we
  // save the info of current boot and skip the metrics report.
  if (!prefs_->Exists(kPrefsPreviousVersion)) {
    prefs_->SetString(kPrefsBootId, current_boot_id);
    prefs_->SetString(kPrefsPreviousVersion, current_version);
    ClearMetricsPrefs();
    return;
  }
  string previous_version;
  // update_engine restarted under the same build.
  // TODO(xunchang) identify and report rollback by checking UpdateMarker.
  if (prefs_->GetString(kPrefsPreviousVersion, &previous_version) &&
      previous_version == current_version) {
    string last_boot_id;
    bool is_reboot = prefs_->Exists(kPrefsBootId) &&
                     (prefs_->GetString(kPrefsBootId, &last_boot_id) &&
                      last_boot_id != current_boot_id);
    // Increment the reboot number if |kPrefsNumReboots| exists. That pref is
    // set when we start a new update.
    if (is_reboot && prefs_->Exists(kPrefsNumReboots)) {
      prefs_->SetString(kPrefsBootId, current_boot_id);
      int64_t reboot_count =
          metrics_utils::GetPersistedValue(kPrefsNumReboots, prefs_);
      metrics_utils::SetNumReboots(reboot_count + 1, prefs_);
    }
    return;
  }

  // Now that the build version changes, report the update metrics.
  // TODO(xunchang) check the build version is larger than the previous one.
  prefs_->SetString(kPrefsBootId, current_boot_id);
  prefs_->SetString(kPrefsPreviousVersion, current_version);

  bool previous_attempt_exists = prefs_->Exists(kPrefsPayloadAttemptNumber);
  // |kPrefsPayloadAttemptNumber| should be cleared upon successful update.
  if (previous_attempt_exists) {
    metrics_reporter_->ReportAbnormallyTerminatedUpdateAttemptMetrics();
  }

  metrics_utils::LoadAndReportTimeToReboot(
      metrics_reporter_.get(), prefs_, clock_.get());
  ClearMetricsPrefs();
}

// Save the update start time. Reset the reboot count and attempt number if the
// update isn't a resume; otherwise increment the attempt number.
void UpdateAttempterAndroid::UpdatePrefsOnUpdateStart(bool is_resume) {
  if (!is_resume) {
    metrics_utils::SetNumReboots(0, prefs_);
    metrics_utils::SetPayloadAttemptNumber(1, prefs_);
  } else {
    int64_t attempt_number =
        metrics_utils::GetPersistedValue(kPrefsPayloadAttemptNumber, prefs_);
    metrics_utils::SetPayloadAttemptNumber(attempt_number + 1, prefs_);
  }
  Time update_start_time = clock_->GetMonotonicTime();
  metrics_utils::SetUpdateTimestampStart(update_start_time, prefs_);
}

void UpdateAttempterAndroid::ClearMetricsPrefs() {
  CHECK(prefs_);
  prefs_->Delete(kPrefsCurrentBytesDownloaded);
  prefs_->Delete(kPrefsNumReboots);
  prefs_->Delete(kPrefsPayloadAttemptNumber);
  prefs_->Delete(kPrefsSystemUpdatedMarker);
  prefs_->Delete(kPrefsUpdateTimestampStart);
}

}  // namespace chromeos_update_engine<|MERGE_RESOLUTION|>--- conflicted
+++ resolved
@@ -539,15 +539,9 @@
       new DownloadAction(prefs_,
                          boot_control_,
                          hardware_,
-<<<<<<< HEAD
-                         nullptr,             // system_state, not used.
-                         download_fetcher));  // passes ownership
-=======
-                         nullptr,  // system_state, not used.
-                         // passes ownership
-                         new MultiRangeHttpFetcher(download_fetcher),
+                         nullptr,           // system_state, not used.
+                         download_fetcher,  // passes ownership
                          true /* is_interactive */));
->>>>>>> 840703a4
   shared_ptr<FilesystemVerifierAction> filesystem_verifier_action(
       new FilesystemVerifierAction());
 
