--- conflicted
+++ resolved
@@ -896,14 +896,9 @@
            forced_omaha_url_,
            params.target_channel,
            params.target_version_prefix,
-<<<<<<< HEAD
            params.rollback_allowed,
            /*obey_proxies=*/false,
-           params.is_interactive);
-=======
-           false,
            params.interactive);
->>>>>>> 77ab7bdf
     // Always clear the forced app_version and omaha_url after an update attempt
     // so the next update uses the defaults.
     forced_app_version_.clear();
@@ -1143,13 +1138,6 @@
       // On failure, schedule an error event to be sent to Omaha.
       CreatePendingErrorEvent(action, code);
     }
-<<<<<<< HEAD
-=======
-    if (code != ErrorCode::kNoUpdate) {
-      // On failure, schedule an error event to be sent to Omaha.
-      CreatePendingErrorEvent(action, code);
-    }
->>>>>>> 77ab7bdf
     return;
   }
   // Find out which action completed (successfully).
