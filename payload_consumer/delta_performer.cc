--- conflicted
+++ resolved
@@ -1905,11 +1905,7 @@
 }
 
 bool DeltaPerformer::CheckpointUpdateProgress(bool force) {
-<<<<<<< HEAD
-  base::Time curr_time = base::Time::Now();
-=======
   base::TimeTicks curr_time = base::TimeTicks::Now();
->>>>>>> 495761ea
   if (force || curr_time > update_checkpoint_time_) {
     update_checkpoint_time_ = curr_time + update_checkpoint_wait_;
   } else {
