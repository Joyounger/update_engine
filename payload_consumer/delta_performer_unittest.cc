//
// Copyright (C) 2012 The Android Open Source Project
//
// Licensed under the Apache License, Version 2.0 (the "License");
// you may not use this file except in compliance with the License.
// You may obtain a copy of the License at
//
//      http://www.apache.org/licenses/LICENSE-2.0
//
// Unless required by applicable law or agreed to in writing, software
// distributed under the License is distributed on an "AS IS" BASIS,
// WITHOUT WARRANTIES OR CONDITIONS OF ANY KIND, either express or implied.
// See the License for the specific language governing permissions and
// limitations under the License.
//

#include "update_engine/payload_consumer/delta_performer.h"

#include <endian.h>
#include <inttypes.h>

#include <string>
#include <vector>

#include <base/files/file_path.h>
#include <base/files/file_util.h>
#include <base/files/scoped_temp_dir.h>
#include <base/strings/string_number_conversions.h>
#include <base/strings/string_util.h>
#include <base/strings/stringprintf.h>
#include <gmock/gmock.h>
#include <google/protobuf/repeated_field.h>
#include <gtest/gtest.h>

#include "update_engine/common/constants.h"
#include "update_engine/common/fake_boot_control.h"
#include "update_engine/common/fake_hardware.h"
#include "update_engine/common/fake_prefs.h"
#include "update_engine/common/test_utils.h"
#include "update_engine/common/utils.h"
#include "update_engine/payload_consumer/mock_download_action.h"
#include "update_engine/payload_consumer/payload_constants.h"
#include "update_engine/payload_generator/bzip.h"
#include "update_engine/payload_generator/extent_ranges.h"
#include "update_engine/payload_generator/payload_file.h"
#include "update_engine/payload_generator/payload_signer.h"
#include "update_engine/update_metadata.pb.h"

namespace chromeos_update_engine {

using std::string;
using std::vector;
using test_utils::GetBuildArtifactsPath;
using test_utils::System;
using test_utils::kRandomString;
using testing::_;

extern const char* kUnittestPrivateKeyPath;
extern const char* kUnittestPublicKeyPath;

namespace {

const char kBogusMetadataSignature1[] =
    "awSFIUdUZz2VWFiR+ku0Pj00V7bPQPQFYQSXjEXr3vaw3TE4xHV5CraY3/YrZpBv"
    "J5z4dSBskoeuaO1TNC/S6E05t+yt36tE4Fh79tMnJ/z9fogBDXWgXLEUyG78IEQr"
    "YH6/eBsQGT2RJtBgXIXbZ9W+5G9KmGDoPOoiaeNsDuqHiBc/58OFsrxskH8E6vMS"
    "BmMGGk82mvgzic7ApcoURbCGey1b3Mwne/hPZ/bb9CIyky8Og9IfFMdL2uAweOIR"
    "fjoTeLYZpt+WN65Vu7jJ0cQN8e1y+2yka5112wpRf/LLtPgiAjEZnsoYpLUd7CoV"
    "pLRtClp97kN2+tXGNBQqkA==";

// Different options that determine what we should fill into the
// install_plan.metadata_signature to simulate the contents received in the
// Omaha response.
enum MetadataSignatureTest {
  kEmptyMetadataSignature,
  kInvalidMetadataSignature,
  kValidMetadataSignature,
};

// Compressed data without checksum, generated with:
// echo -n a | xz -9 --check=none | hexdump -v -e '"    " 12/1 "0x%02x, " "\n"'
const uint8_t kXzCompressedData[] = {
    0xfd, 0x37, 0x7a, 0x58, 0x5a, 0x00, 0x00, 0x00, 0xff, 0x12, 0xd9, 0x41,
    0x02, 0x00, 0x21, 0x01, 0x1c, 0x00, 0x00, 0x00, 0x10, 0xcf, 0x58, 0xcc,
    0x01, 0x00, 0x00, 0x61, 0x00, 0x00, 0x00, 0x00, 0x00, 0x01, 0x11, 0x01,
    0xad, 0xa6, 0x58, 0x04, 0x06, 0x72, 0x9e, 0x7a, 0x01, 0x00, 0x00, 0x00,
    0x00, 0x00, 0x59, 0x5a,
};

}  // namespace

class DeltaPerformerTest : public ::testing::Test {
 protected:
  void SetUp() override {
    install_plan_.source_slot = 0;
    install_plan_.target_slot = 1;
    EXPECT_CALL(mock_delegate_, ShouldCancel(_))
        .WillRepeatedly(testing::Return(false));
  }

  // Test helper placed where it can easily be friended from DeltaPerformer.
  void RunManifestValidation(const DeltaArchiveManifest& manifest,
                             uint64_t major_version,
                             InstallPayloadType payload_type,
                             ErrorCode expected) {
    install_plan_.payload_type = payload_type;

    // The Manifest we are validating.
    performer_.manifest_.CopyFrom(manifest);
    performer_.major_payload_version_ = major_version;

    EXPECT_EQ(expected, performer_.ValidateManifest());
  }

  brillo::Blob GeneratePayload(const brillo::Blob& blob_data,
                               const vector<AnnotatedOperation>& aops,
                               bool sign_payload) {
    return GeneratePayload(blob_data, aops, sign_payload,
                           DeltaPerformer::kSupportedMajorPayloadVersion,
                           DeltaPerformer::kSupportedMinorPayloadVersion);
  }

  brillo::Blob GeneratePayload(const brillo::Blob& blob_data,
                               const vector<AnnotatedOperation>& aops,
                               bool sign_payload,
                               uint64_t major_version,
                               uint32_t minor_version) {
    string blob_path;
    EXPECT_TRUE(utils::MakeTempFile("Blob-XXXXXX", &blob_path, nullptr));
    ScopedPathUnlinker blob_unlinker(blob_path);
    EXPECT_TRUE(utils::WriteFile(blob_path.c_str(),
                                 blob_data.data(),
                                 blob_data.size()));

    PayloadGenerationConfig config;
    config.version.major = major_version;
    config.version.minor = minor_version;

    PayloadFile payload;
    EXPECT_TRUE(payload.Init(config));

    PartitionConfig old_part(kLegacyPartitionNameRoot);
    if (minor_version != kFullPayloadMinorVersion) {
      // When generating a delta payload we need to include the old partition
      // information to mark it as a delta payload.
      old_part.path = "/dev/null";
      old_part.size = 0;
    }
    PartitionConfig new_part(kLegacyPartitionNameRoot);
    new_part.path = "/dev/zero";
    new_part.size = 1234;

    payload.AddPartition(old_part, new_part, aops);

    // We include a kernel partition without operations.
    old_part.name = kLegacyPartitionNameKernel;
    new_part.name = kLegacyPartitionNameKernel;
    new_part.size = 0;
    payload.AddPartition(old_part, new_part, {});

    string payload_path;
    EXPECT_TRUE(utils::MakeTempFile("Payload-XXXXXX", &payload_path, nullptr));
    ScopedPathUnlinker payload_unlinker(payload_path);
    string private_key =
        sign_payload ? GetBuildArtifactsPath(kUnittestPrivateKeyPath) : "";
    EXPECT_TRUE(payload.WritePayload(
        payload_path, blob_path, private_key, &install_plan_.metadata_size));

    brillo::Blob payload_data;
    EXPECT_TRUE(utils::ReadFile(payload_path, &payload_data));
    return payload_data;
  }

  // Apply |payload_data| on partition specified in |source_path|.
  // Expect result of performer_.Write() to be |expect_success|.
  // Returns the result of the payload application.
  brillo::Blob ApplyPayload(const brillo::Blob& payload_data,
                            const string& source_path,
                            bool expect_success) {
    return ApplyPayloadToData(payload_data, source_path, brillo::Blob(),
                              expect_success);
  }

  // Apply the payload provided in |payload_data| reading from the |source_path|
  // file and writing the contents to a new partition. The existing data in the
  // new target file are set to |target_data| before applying the payload.
  // Expect result of performer_.Write() to be |expect_success|.
  // Returns the result of the payload application.
  brillo::Blob ApplyPayloadToData(const brillo::Blob& payload_data,
                                  const string& source_path,
                                  const brillo::Blob& target_data,
                                  bool expect_success) {
    string new_part;
    EXPECT_TRUE(utils::MakeTempFile("Partition-XXXXXX", &new_part, nullptr));
    ScopedPathUnlinker partition_unlinker(new_part);
    EXPECT_TRUE(utils::WriteFile(new_part.c_str(), target_data.data(),
                                 target_data.size()));

    // We installed the operations only in the rootfs partition, but the
    // delta performer needs to access all the partitions.
    fake_boot_control_.SetPartitionDevice(
        kLegacyPartitionNameRoot, install_plan_.target_slot, new_part);
    fake_boot_control_.SetPartitionDevice(
        kLegacyPartitionNameRoot, install_plan_.source_slot, source_path);
    fake_boot_control_.SetPartitionDevice(
        kLegacyPartitionNameKernel, install_plan_.target_slot, "/dev/null");
    fake_boot_control_.SetPartitionDevice(
        kLegacyPartitionNameKernel, install_plan_.source_slot, "/dev/null");

    EXPECT_EQ(expect_success,
              performer_.Write(payload_data.data(), payload_data.size()));
    EXPECT_EQ(0, performer_.Close());

    brillo::Blob partition_data;
    EXPECT_TRUE(utils::ReadFile(new_part, &partition_data));
    return partition_data;
  }

  // Calls delta performer's Write method by pretending to pass in bytes from a
  // delta file whose metadata size is actual_metadata_size and tests if all
  // checks are correctly performed if the install plan contains
  // expected_metadata_size and that the result of the parsing are as per
  // hash_checks_mandatory flag.
  void DoMetadataSizeTest(uint64_t expected_metadata_size,
                          uint64_t actual_metadata_size,
                          bool hash_checks_mandatory) {
    install_plan_.hash_checks_mandatory = hash_checks_mandatory;

    // Set a valid magic string and version number 1.
    EXPECT_TRUE(performer_.Write("CrAU", 4));
    uint64_t version = htobe64(kChromeOSMajorPayloadVersion);
    EXPECT_TRUE(performer_.Write(&version, 8));

    install_plan_.metadata_size = expected_metadata_size;
    ErrorCode error_code;
    // When filling in size in manifest, exclude the size of the 20-byte header.
    uint64_t size_in_manifest = htobe64(actual_metadata_size - 20);
    bool result = performer_.Write(&size_in_manifest, 8, &error_code);
    if (expected_metadata_size == actual_metadata_size ||
        !hash_checks_mandatory) {
      EXPECT_TRUE(result);
    } else {
      EXPECT_FALSE(result);
      EXPECT_EQ(ErrorCode::kDownloadInvalidMetadataSize, error_code);
    }

    EXPECT_LT(performer_.Close(), 0);
  }

  // Generates a valid delta file but tests the delta performer by suppling
  // different metadata signatures as per metadata_signature_test flag and
  // sees if the result of the parsing are as per hash_checks_mandatory flag.
  void DoMetadataSignatureTest(MetadataSignatureTest metadata_signature_test,
                               bool sign_payload,
                               bool hash_checks_mandatory) {
    // Loads the payload and parses the manifest.
    brillo::Blob payload = GeneratePayload(brillo::Blob(),
        vector<AnnotatedOperation>(), sign_payload,
        kChromeOSMajorPayloadVersion, kFullPayloadMinorVersion);

    LOG(INFO) << "Payload size: " << payload.size();

    install_plan_.hash_checks_mandatory = hash_checks_mandatory;

    DeltaPerformer::MetadataParseResult expected_result, actual_result;
    ErrorCode expected_error, actual_error;

    // Fill up the metadata signature in install plan according to the test.
    switch (metadata_signature_test) {
      case kEmptyMetadataSignature:
        install_plan_.metadata_signature.clear();
        expected_result = DeltaPerformer::kMetadataParseError;
        expected_error = ErrorCode::kDownloadMetadataSignatureMissingError;
        break;

      case kInvalidMetadataSignature:
        install_plan_.metadata_signature = kBogusMetadataSignature1;
        expected_result = DeltaPerformer::kMetadataParseError;
        expected_error = ErrorCode::kDownloadMetadataSignatureMismatch;
        break;

      case kValidMetadataSignature:
      default:
        // Set the install plan's metadata size to be the same as the one
        // in the manifest so that we pass the metadata size checks. Only
        // then we can get to manifest signature checks.
        ASSERT_TRUE(PayloadSigner::GetMetadataSignature(
            payload.data(),
            install_plan_.metadata_size,
            GetBuildArtifactsPath(kUnittestPrivateKeyPath),
            &install_plan_.metadata_signature));
        EXPECT_FALSE(install_plan_.metadata_signature.empty());
        expected_result = DeltaPerformer::kMetadataParseSuccess;
        expected_error = ErrorCode::kSuccess;
        break;
    }

    // Ignore the expected result/error if hash checks are not mandatory.
    if (!hash_checks_mandatory) {
      expected_result = DeltaPerformer::kMetadataParseSuccess;
      expected_error = ErrorCode::kSuccess;
    }

    // Use the public key corresponding to the private key used above to
    // sign the metadata.
    string public_key_path = GetBuildArtifactsPath(kUnittestPublicKeyPath);
    EXPECT_TRUE(utils::FileExists(public_key_path.c_str()));
    performer_.set_public_key_path(public_key_path);

    // Init actual_error with an invalid value so that we make sure
    // ParsePayloadMetadata properly populates it in all cases.
    actual_error = ErrorCode::kUmaReportedMax;
    actual_result = performer_.ParsePayloadMetadata(payload, &actual_error);

    EXPECT_EQ(expected_result, actual_result);
    EXPECT_EQ(expected_error, actual_error);

    // Check that the parsed metadata size is what's expected. This test
    // implicitly confirms that the metadata signature is valid, if required.
    EXPECT_EQ(install_plan_.metadata_size, performer_.GetMetadataSize());
  }

  void SetSupportedMajorVersion(uint64_t major_version) {
    performer_.supported_major_version_ = major_version;
  }
  FakePrefs prefs_;
  InstallPlan install_plan_;
  FakeBootControl fake_boot_control_;
  FakeHardware fake_hardware_;
  MockDownloadActionDelegate mock_delegate_;
  DeltaPerformer performer_{
      &prefs_, &fake_boot_control_, &fake_hardware_, &mock_delegate_, &install_plan_};
};

TEST_F(DeltaPerformerTest, FullPayloadWriteTest) {
  install_plan_.payload_type = InstallPayloadType::kFull;
  brillo::Blob expected_data = brillo::Blob(std::begin(kRandomString),
                                            std::end(kRandomString));
  expected_data.resize(4096);  // block size
  vector<AnnotatedOperation> aops;
  AnnotatedOperation aop;
  *(aop.op.add_dst_extents()) = ExtentForRange(0, 1);
  aop.op.set_data_offset(0);
  aop.op.set_data_length(expected_data.size());
  aop.op.set_type(InstallOperation::REPLACE);
  aops.push_back(aop);

  brillo::Blob payload_data = GeneratePayload(expected_data, aops, false,
      kChromeOSMajorPayloadVersion, kFullPayloadMinorVersion);

  EXPECT_EQ(expected_data, ApplyPayload(payload_data, "/dev/null", true));
}

TEST_F(DeltaPerformerTest, ShouldCancelTest) {
  install_plan_.payload_type = InstallPayloadType::kFull;
  brillo::Blob expected_data = brillo::Blob(std::begin(kRandomString),
                                            std::end(kRandomString));
  expected_data.resize(4096);  // block size
  vector<AnnotatedOperation> aops;
  AnnotatedOperation aop;
  *(aop.op.add_dst_extents()) = ExtentForRange(0, 1);
  aop.op.set_data_offset(0);
  aop.op.set_data_length(expected_data.size());
  aop.op.set_type(InstallOperation::REPLACE);
  aops.push_back(aop);

  brillo::Blob payload_data = GeneratePayload(expected_data, aops, false,
      kChromeOSMajorPayloadVersion, kFullPayloadMinorVersion);

  testing::Mock::VerifyAndClearExpectations(&mock_delegate_);
  EXPECT_CALL(mock_delegate_, ShouldCancel(_))
      .WillOnce(
          testing::DoAll(testing::SetArgumentPointee<0>(ErrorCode::kError),
                         testing::Return(true)));

  ApplyPayload(payload_data, "/dev/null", false);
}

TEST_F(DeltaPerformerTest, ReplaceOperationTest) {
  brillo::Blob expected_data = brillo::Blob(std::begin(kRandomString),
                                            std::end(kRandomString));
  expected_data.resize(4096);  // block size
  vector<AnnotatedOperation> aops;
  AnnotatedOperation aop;
  *(aop.op.add_dst_extents()) = ExtentForRange(0, 1);
  aop.op.set_data_offset(0);
  aop.op.set_data_length(expected_data.size());
  aop.op.set_type(InstallOperation::REPLACE);
  aops.push_back(aop);

  brillo::Blob payload_data = GeneratePayload(expected_data, aops, false);

  EXPECT_EQ(expected_data, ApplyPayload(payload_data, "/dev/null", true));
}

TEST_F(DeltaPerformerTest, ReplaceBzOperationTest) {
  brillo::Blob expected_data = brillo::Blob(std::begin(kRandomString),
                                            std::end(kRandomString));
  expected_data.resize(4096);  // block size
  brillo::Blob bz_data;
  EXPECT_TRUE(BzipCompress(expected_data, &bz_data));

  vector<AnnotatedOperation> aops;
  AnnotatedOperation aop;
  *(aop.op.add_dst_extents()) = ExtentForRange(0, 1);
  aop.op.set_data_offset(0);
  aop.op.set_data_length(bz_data.size());
  aop.op.set_type(InstallOperation::REPLACE_BZ);
  aops.push_back(aop);

  brillo::Blob payload_data = GeneratePayload(bz_data, aops, false);

  EXPECT_EQ(expected_data, ApplyPayload(payload_data, "/dev/null", true));
}

TEST_F(DeltaPerformerTest, ReplaceXzOperationTest) {
  brillo::Blob xz_data(std::begin(kXzCompressedData),
                         std::end(kXzCompressedData));
  // The compressed xz data contains only a single "a", but the operation should
  // pad the rest of the two blocks with zeros.
  brillo::Blob expected_data = brillo::Blob(4096, 0);
  expected_data[0] = 'a';

  AnnotatedOperation aop;
  *(aop.op.add_dst_extents()) = ExtentForRange(0, 1);
  aop.op.set_data_offset(0);
  aop.op.set_data_length(xz_data.size());
  aop.op.set_type(InstallOperation::REPLACE_XZ);
  vector<AnnotatedOperation> aops = {aop};

  brillo::Blob payload_data = GeneratePayload(xz_data, aops, false);

  EXPECT_EQ(expected_data, ApplyPayload(payload_data, "/dev/null", true));
}

TEST_F(DeltaPerformerTest, ZeroOperationTest) {
  brillo::Blob existing_data = brillo::Blob(4096 * 10, 'a');
  brillo::Blob expected_data = existing_data;
  // Blocks 4, 5 and 7 should have zeros instead of 'a' after the operation is
  // applied.
  std::fill(expected_data.data() + 4096 * 4, expected_data.data() + 4096 * 6,
            0);
  std::fill(expected_data.data() + 4096 * 7, expected_data.data() + 4096 * 8,
            0);

  AnnotatedOperation aop;
  *(aop.op.add_dst_extents()) = ExtentForRange(4, 2);
  *(aop.op.add_dst_extents()) = ExtentForRange(7, 1);
  aop.op.set_type(InstallOperation::ZERO);
  vector<AnnotatedOperation> aops = {aop};

  brillo::Blob payload_data = GeneratePayload(brillo::Blob(), aops, false);

  EXPECT_EQ(expected_data,
            ApplyPayloadToData(payload_data, "/dev/null", existing_data, true));
}

TEST_F(DeltaPerformerTest, SourceCopyOperationTest) {
  brillo::Blob expected_data(std::begin(kRandomString),
                             std::end(kRandomString));
  expected_data.resize(4096);  // block size
  AnnotatedOperation aop;
  *(aop.op.add_src_extents()) = ExtentForRange(0, 1);
  *(aop.op.add_dst_extents()) = ExtentForRange(0, 1);
  aop.op.set_type(InstallOperation::SOURCE_COPY);
  brillo::Blob src_hash;
  EXPECT_TRUE(HashCalculator::RawHashOfData(expected_data, &src_hash));
  aop.op.set_src_sha256_hash(src_hash.data(), src_hash.size());

  brillo::Blob payload_data = GeneratePayload(brillo::Blob(), {aop}, false);

  string source_path;
  EXPECT_TRUE(utils::MakeTempFile("Source-XXXXXX",
                                  &source_path, nullptr));
  ScopedPathUnlinker path_unlinker(source_path);
  EXPECT_TRUE(utils::WriteFile(source_path.c_str(),
                               expected_data.data(),
                               expected_data.size()));

  EXPECT_EQ(expected_data, ApplyPayload(payload_data, source_path, true));
}

TEST_F(DeltaPerformerTest, SourceHashMismatchTest) {
  brillo::Blob expected_data = {'f', 'o', 'o'};
  brillo::Blob actual_data = {'b', 'a', 'r'};
  expected_data.resize(4096);  // block size
  actual_data.resize(4096);    // block size

  AnnotatedOperation aop;
  *(aop.op.add_src_extents()) = ExtentForRange(0, 1);
  *(aop.op.add_dst_extents()) = ExtentForRange(0, 1);
  aop.op.set_type(InstallOperation::SOURCE_COPY);
  brillo::Blob src_hash;
  EXPECT_TRUE(HashCalculator::RawHashOfData(expected_data, &src_hash));
  aop.op.set_src_sha256_hash(src_hash.data(), src_hash.size());

  brillo::Blob payload_data = GeneratePayload(brillo::Blob(), {aop}, false);

  string source_path;
  EXPECT_TRUE(utils::MakeTempFile("Source-XXXXXX", &source_path, nullptr));
  ScopedPathUnlinker path_unlinker(source_path);
  EXPECT_TRUE(utils::WriteFile(source_path.c_str(), actual_data.data(),
                               actual_data.size()));

  EXPECT_EQ(actual_data, ApplyPayload(payload_data, source_path, false));
}

TEST_F(DeltaPerformerTest, ExtentsToByteStringTest) {
  uint64_t test[] = {1, 1, 4, 2, 0, 1};
  static_assert(arraysize(test) % 2 == 0, "Array size uneven");
  const uint64_t block_size = 4096;
  const uint64_t file_length = 4 * block_size - 13;

  google::protobuf::RepeatedPtrField<Extent> extents;
  for (size_t i = 0; i < arraysize(test); i += 2) {
    *(extents.Add()) = ExtentForRange(test[i], test[i + 1]);
  }

  string expected_output = "4096:4096,16384:8192,0:4083";
  string actual_output;
  EXPECT_TRUE(DeltaPerformer::ExtentsToBsdiffPositionsString(extents,
                                                             block_size,
                                                             file_length,
                                                             &actual_output));
  EXPECT_EQ(expected_output, actual_output);
}

TEST_F(DeltaPerformerTest, ValidateManifestFullGoodTest) {
  // The Manifest we are validating.
  DeltaArchiveManifest manifest;
  manifest.mutable_new_kernel_info();
  manifest.mutable_new_rootfs_info();
  manifest.set_minor_version(kFullPayloadMinorVersion);

  RunManifestValidation(manifest,
                        kChromeOSMajorPayloadVersion,
                        InstallPayloadType::kFull,
                        ErrorCode::kSuccess);
}

TEST_F(DeltaPerformerTest, ValidateManifestDeltaGoodTest) {
  // The Manifest we are validating.
  DeltaArchiveManifest manifest;
  manifest.mutable_old_kernel_info();
  manifest.mutable_old_rootfs_info();
  manifest.mutable_new_kernel_info();
  manifest.mutable_new_rootfs_info();
  manifest.set_minor_version(DeltaPerformer::kSupportedMinorPayloadVersion);

  RunManifestValidation(manifest,
                        kChromeOSMajorPayloadVersion,
                        InstallPayloadType::kDelta,
                        ErrorCode::kSuccess);
}

TEST_F(DeltaPerformerTest, ValidateManifestFullUnsetMinorVersion) {
  // The Manifest we are validating.
  DeltaArchiveManifest manifest;

  RunManifestValidation(manifest,
                        DeltaPerformer::kSupportedMajorPayloadVersion,
                        InstallPayloadType::kFull,
                        ErrorCode::kSuccess);
}

TEST_F(DeltaPerformerTest, ValidateManifestDeltaUnsetMinorVersion) {
  // The Manifest we are validating.
  DeltaArchiveManifest manifest;
  // Add an empty old_rootfs_info() to trick the DeltaPerformer into think that
  // this is a delta payload manifest with a missing minor version.
  manifest.mutable_old_rootfs_info();

  RunManifestValidation(manifest,
                        DeltaPerformer::kSupportedMajorPayloadVersion,
                        InstallPayloadType::kDelta,
                        ErrorCode::kUnsupportedMinorPayloadVersion);
}

TEST_F(DeltaPerformerTest, ValidateManifestFullOldKernelTest) {
  // The Manifest we are validating.
  DeltaArchiveManifest manifest;
  manifest.mutable_old_kernel_info();
  manifest.mutable_new_kernel_info();
  manifest.mutable_new_rootfs_info();
  manifest.set_minor_version(DeltaPerformer::kSupportedMinorPayloadVersion);

  RunManifestValidation(manifest,
                        kChromeOSMajorPayloadVersion,
                        InstallPayloadType::kFull,
                        ErrorCode::kPayloadMismatchedType);
}

TEST_F(DeltaPerformerTest, ValidateManifestFullOldRootfsTest) {
  // The Manifest we are validating.
  DeltaArchiveManifest manifest;
  manifest.mutable_old_rootfs_info();
  manifest.mutable_new_kernel_info();
  manifest.mutable_new_rootfs_info();
  manifest.set_minor_version(DeltaPerformer::kSupportedMinorPayloadVersion);

  RunManifestValidation(manifest,
                        kChromeOSMajorPayloadVersion,
                        InstallPayloadType::kFull,
                        ErrorCode::kPayloadMismatchedType);
}

TEST_F(DeltaPerformerTest, ValidateManifestFullPartitionUpdateTest) {
  // The Manifest we are validating.
  DeltaArchiveManifest manifest;
  PartitionUpdate* partition = manifest.add_partitions();
  partition->mutable_old_partition_info();
  partition->mutable_new_partition_info();
  manifest.set_minor_version(DeltaPerformer::kSupportedMinorPayloadVersion);

  RunManifestValidation(manifest,
                        kBrilloMajorPayloadVersion,
                        InstallPayloadType::kFull,
                        ErrorCode::kPayloadMismatchedType);
}

TEST_F(DeltaPerformerTest, ValidateManifestBadMinorVersion) {
  // The Manifest we are validating.
  DeltaArchiveManifest manifest;

  // Generate a bad version number.
  manifest.set_minor_version(DeltaPerformer::kSupportedMinorPayloadVersion +
                             10000);
  // Mark the manifest as a delta payload by setting old_rootfs_info.
  manifest.mutable_old_rootfs_info();

  RunManifestValidation(manifest,
                        DeltaPerformer::kSupportedMajorPayloadVersion,
                        InstallPayloadType::kDelta,
                        ErrorCode::kUnsupportedMinorPayloadVersion);
}

TEST_F(DeltaPerformerTest, BrilloMetadataSignatureSizeTest) {
  EXPECT_TRUE(performer_.Write(kDeltaMagic, sizeof(kDeltaMagic)));

  uint64_t major_version = htobe64(kBrilloMajorPayloadVersion);
  EXPECT_TRUE(performer_.Write(&major_version, 8));

  uint64_t manifest_size = rand() % 256;
  uint64_t manifest_size_be = htobe64(manifest_size);
  EXPECT_TRUE(performer_.Write(&manifest_size_be, 8));

  uint32_t metadata_signature_size = rand() % 256;
  uint32_t metadata_signature_size_be = htobe32(metadata_signature_size);
  EXPECT_TRUE(performer_.Write(&metadata_signature_size_be, 4));

  EXPECT_LT(performer_.Close(), 0);

  EXPECT_TRUE(performer_.IsHeaderParsed());
  EXPECT_EQ(kBrilloMajorPayloadVersion, performer_.GetMajorVersion());
  uint64_t manifest_offset;
  EXPECT_TRUE(performer_.GetManifestOffset(&manifest_offset));
  EXPECT_EQ(24U, manifest_offset);  // 4 + 8 + 8 + 4
  EXPECT_EQ(manifest_offset + manifest_size, performer_.GetMetadataSize());
  EXPECT_EQ(metadata_signature_size, performer_.metadata_signature_size_);
}

TEST_F(DeltaPerformerTest, BrilloVerifyMetadataSignatureTest) {
  brillo::Blob payload_data = GeneratePayload({}, {}, true,
                                              kBrilloMajorPayloadVersion,
                                              kSourceMinorPayloadVersion);
  install_plan_.hash_checks_mandatory = true;
  // Just set these value so that we can use ValidateMetadataSignature directly.
  performer_.major_payload_version_ = kBrilloMajorPayloadVersion;
  performer_.metadata_size_ = install_plan_.metadata_size;
  uint64_t signature_length;
  EXPECT_TRUE(PayloadSigner::SignatureBlobLength(
      {GetBuildArtifactsPath(kUnittestPrivateKeyPath)}, &signature_length));
  performer_.metadata_signature_size_ = signature_length;
  performer_.set_public_key_path(GetBuildArtifactsPath(kUnittestPublicKeyPath));
  EXPECT_EQ(ErrorCode::kSuccess,
            performer_.ValidateMetadataSignature(payload_data));
}

TEST_F(DeltaPerformerTest, BadDeltaMagicTest) {
  EXPECT_TRUE(performer_.Write("junk", 4));
  EXPECT_FALSE(performer_.Write("morejunk", 8));
  EXPECT_LT(performer_.Close(), 0);
}

TEST_F(DeltaPerformerTest, MissingMandatoryMetadataSizeTest) {
  DoMetadataSizeTest(0, 75456, true);
}

TEST_F(DeltaPerformerTest, MissingNonMandatoryMetadataSizeTest) {
  DoMetadataSizeTest(0, 123456, false);
}

TEST_F(DeltaPerformerTest, InvalidMandatoryMetadataSizeTest) {
  DoMetadataSizeTest(13000, 140000, true);
}

TEST_F(DeltaPerformerTest, InvalidNonMandatoryMetadataSizeTest) {
  DoMetadataSizeTest(40000, 50000, false);
}

TEST_F(DeltaPerformerTest, ValidMandatoryMetadataSizeTest) {
  DoMetadataSizeTest(85376, 85376, true);
}

TEST_F(DeltaPerformerTest, MandatoryEmptyMetadataSignatureTest) {
  DoMetadataSignatureTest(kEmptyMetadataSignature, true, true);
}

TEST_F(DeltaPerformerTest, NonMandatoryEmptyMetadataSignatureTest) {
  DoMetadataSignatureTest(kEmptyMetadataSignature, true, false);
}

TEST_F(DeltaPerformerTest, MandatoryInvalidMetadataSignatureTest) {
  DoMetadataSignatureTest(kInvalidMetadataSignature, true, true);
}

TEST_F(DeltaPerformerTest, NonMandatoryInvalidMetadataSignatureTest) {
  DoMetadataSignatureTest(kInvalidMetadataSignature, true, false);
}

TEST_F(DeltaPerformerTest, MandatoryValidMetadataSignature1Test) {
  DoMetadataSignatureTest(kValidMetadataSignature, false, true);
}

TEST_F(DeltaPerformerTest, MandatoryValidMetadataSignature2Test) {
  DoMetadataSignatureTest(kValidMetadataSignature, true, true);
}

TEST_F(DeltaPerformerTest, NonMandatoryValidMetadataSignatureTest) {
  DoMetadataSignatureTest(kValidMetadataSignature, true, false);
}

TEST_F(DeltaPerformerTest, UsePublicKeyFromResponse) {
  base::FilePath key_path;

  // The result of the GetPublicKeyResponse() method is based on three things
  //
  //  1. Whether it's an official build; and
  //  2. Whether the Public RSA key to be used is in the root filesystem; and
  //  3. Whether the response has a public key
  //
  // We test all eight combinations to ensure that we only use the
  // public key in the response if
  //
  //  a. it's not an official build; and
  //  b. there is no key in the root filesystem.

  base::ScopedTempDir temp_dir;
  ASSERT_TRUE(temp_dir.CreateUniqueTempDir());
  string non_existing_file = temp_dir.path().Append("non-existing").value();
  string existing_file = temp_dir.path().Append("existing").value();
  EXPECT_EQ(0, System(base::StringPrintf("touch %s", existing_file.c_str())));

  // Non-official build, non-existing public-key, key in response -> true
  fake_hardware_.SetIsOfficialBuild(false);
  performer_.public_key_path_ = non_existing_file;
  install_plan_.public_key_rsa = "VGVzdAo="; // result of 'echo "Test" | base64'
  EXPECT_TRUE(performer_.GetPublicKeyFromResponse(&key_path));
  EXPECT_FALSE(key_path.empty());
  EXPECT_EQ(unlink(key_path.value().c_str()), 0);
  // Same with official build -> false
  fake_hardware_.SetIsOfficialBuild(true);
  EXPECT_FALSE(performer_.GetPublicKeyFromResponse(&key_path));

  // Non-official build, existing public-key, key in response -> false
  fake_hardware_.SetIsOfficialBuild(false);
  performer_.public_key_path_ = existing_file;
  install_plan_.public_key_rsa = "VGVzdAo="; // result of 'echo "Test" | base64'
  EXPECT_FALSE(performer_.GetPublicKeyFromResponse(&key_path));
  // Same with official build -> false
  fake_hardware_.SetIsOfficialBuild(true);
  EXPECT_FALSE(performer_.GetPublicKeyFromResponse(&key_path));

  // Non-official build, non-existing public-key, no key in response -> false
  fake_hardware_.SetIsOfficialBuild(false);
  performer_.public_key_path_ = non_existing_file;
  install_plan_.public_key_rsa = "";
  EXPECT_FALSE(performer_.GetPublicKeyFromResponse(&key_path));
  // Same with official build -> false
  fake_hardware_.SetIsOfficialBuild(true);
  EXPECT_FALSE(performer_.GetPublicKeyFromResponse(&key_path));

  // Non-official build, existing public-key, no key in response -> false
  fake_hardware_.SetIsOfficialBuild(false);
  performer_.public_key_path_ = existing_file;
  install_plan_.public_key_rsa = "";
  EXPECT_FALSE(performer_.GetPublicKeyFromResponse(&key_path));
  // Same with official build -> false
  fake_hardware_.SetIsOfficialBuild(true);
  EXPECT_FALSE(performer_.GetPublicKeyFromResponse(&key_path));

  // Non-official build, non-existing public-key, key in response
  // but invalid base64 -> false
  fake_hardware_.SetIsOfficialBuild(false);
  performer_.public_key_path_ = non_existing_file;
  install_plan_.public_key_rsa = "not-valid-base64";
  EXPECT_FALSE(performer_.GetPublicKeyFromResponse(&key_path));
}

TEST_F(DeltaPerformerTest, ConfVersionsMatch) {
  // Test that the versions in update_engine.conf that is installed to the
  // image match the supported delta versions in the update engine.
  uint32_t minor_version;
  brillo::KeyValueStore store;
  EXPECT_TRUE(store.Load(GetBuildArtifactsPath().Append("update_engine.conf")));
  EXPECT_TRUE(utils::GetMinorVersion(store, &minor_version));
  EXPECT_EQ(DeltaPerformer::kSupportedMinorPayloadVersion, minor_version);

  string major_version_str;
  uint64_t major_version;
  EXPECT_TRUE(store.GetString("PAYLOAD_MAJOR_VERSION", &major_version_str));
  EXPECT_TRUE(base::StringToUint64(major_version_str, &major_version));
  EXPECT_EQ(DeltaPerformer::kSupportedMajorPayloadVersion, major_version);
}

<<<<<<< HEAD
=======
// Test that we recognize our own zlib compressor implementation as supported.
// All other equivalent implementations should be added to
// kCompatibleZlibFingerprint.
TEST_F(DeltaPerformerTest, ZlibFingerprintMatch) {
  string fingerprint;
#ifdef __ANDROID__
  const std::string kZlibFingerprintPath =
      test_utils::GetBuildArtifactsPath("zlib_fingerprint");
#else
  const std::string kZlibFingerprintPath = "/etc/zlib_fingerprint";
#endif  // __ANDROID__
  EXPECT_TRUE(base::ReadFileToString(base::FilePath(kZlibFingerprintPath),
                                     &fingerprint));
  EXPECT_TRUE(utils::IsZlibCompatible(fingerprint));
}

>>>>>>> e5f6f257
}  // namespace chromeos_update_engine<|MERGE_RESOLUTION|>--- conflicted
+++ resolved
@@ -813,23 +813,4 @@
   EXPECT_EQ(DeltaPerformer::kSupportedMajorPayloadVersion, major_version);
 }
 
-<<<<<<< HEAD
-=======
-// Test that we recognize our own zlib compressor implementation as supported.
-// All other equivalent implementations should be added to
-// kCompatibleZlibFingerprint.
-TEST_F(DeltaPerformerTest, ZlibFingerprintMatch) {
-  string fingerprint;
-#ifdef __ANDROID__
-  const std::string kZlibFingerprintPath =
-      test_utils::GetBuildArtifactsPath("zlib_fingerprint");
-#else
-  const std::string kZlibFingerprintPath = "/etc/zlib_fingerprint";
-#endif  // __ANDROID__
-  EXPECT_TRUE(base::ReadFileToString(base::FilePath(kZlibFingerprintPath),
-                                     &fingerprint));
-  EXPECT_TRUE(utils::IsZlibCompatible(fingerprint));
-}
-
->>>>>>> e5f6f257
 }  // namespace chromeos_update_engine