--- conflicted
+++ resolved
@@ -405,57 +405,6 @@
     ],
 }
 
-<<<<<<< HEAD
-// libupdate_engine_client (type: shared_library)
-// ========================================================
-cc_library_shared {
-    name: "libupdate_engine_client",
-
-    cflags: [
-        "-Wall",
-        "-Werror",
-        "-Wno-unused-parameter",
-        "-DUSE_BINDER=1",
-    ],
-    export_include_dirs: ["client_library/include"],
-    include_dirs: [
-        // TODO(deymo): Remove "external/cros/system_api/dbus" when dbus is not used.
-        "external/cros/system_api/dbus",
-        "system",
-    ],
-
-    aidl: {
-        local_include_dirs: ["binder_bindings"],
-    },
-
-    shared_libs: [
-        "libchrome",
-        "libbrillo",
-        "libbinder",
-        "libbrillo-binder",
-        "libutils",
-    ],
-
-    srcs: [
-        ":libupdate_engine_client_aidl",
-        "client_library/client.cc",
-        "client_library/client_binder.cc",
-        "parcelable_update_engine_status.cc",
-        "update_status_utils.cc",
-    ],
-}
-
-filegroup {
-    name: "libupdate_engine_client_aidl",
-    srcs: [
-        "binder_bindings/android/brillo/IUpdateEngine.aidl",
-        "binder_bindings/android/brillo/IUpdateEngineStatusCallback.aidl",
-    ],
-    path: "binder_bindings",
-}
-
-=======
->>>>>>> 694eeb0d
 // update_engine_client (type: executable)
 // ========================================================
 // update_engine console client.
@@ -715,11 +664,8 @@
         "common/terminator_unittest.cc",
         "common/test_utils.cc",
         "common/utils_unittest.cc",
-<<<<<<< HEAD
         "dynamic_partition_control_android_unittest.cc",
-=======
         "libcurl_http_fetcher_unittest.cc",
->>>>>>> 694eeb0d
         "payload_consumer/bzip_extent_writer_unittest.cc",
         "payload_consumer/cached_file_descriptor_unittest.cc",
         "payload_consumer/certificate_parser_android_unittest.cc",
@@ -779,13 +725,4 @@
             enabled: false,
         },
     },
-}
-
-// AIDL interface between libupdate_engine and the Things jar.
-filegroup {
-    name: "things_update_engine_aidl",
-    srcs: [
-        "binder_bindings/android/brillo/IUpdateEngine.aidl",
-        "binder_bindings/android/brillo/IUpdateEngineStatusCallback.aidl",
-    ],
 }