//
// Copyright (C) 2015 The Android Open Source Project
//
// Licensed under the Apache License, Version 2.0 (the "License");
// you may not use this file except in compliance with the License.
// You may obtain a copy of the License at
//
//      http://www.apache.org/licenses/LICENSE-2.0
//
// Unless required by applicable law or agreed to in writing, software
// distributed under the License is distributed on an "AS IS" BASIS,
// WITHOUT WARRANTIES OR CONDITIONS OF ANY KIND, either express or implied.
// See the License for the specific language governing permissions and
// limitations under the License.
//

#include "update_engine/payload_generator/ab_generator.h"

#include <fcntl.h>
#include <sys/stat.h>
#include <sys/types.h>

#include <random>
#include <string>
#include <vector>

#include <gtest/gtest.h>

#include "update_engine/common/hash_calculator.h"
#include "update_engine/common/test_utils.h"
#include "update_engine/common/utils.h"
#include "update_engine/payload_generator/annotated_operation.h"
#include "update_engine/payload_generator/delta_diff_generator.h"
#include "update_engine/payload_generator/extent_ranges.h"
#include "update_engine/payload_generator/extent_utils.h"
#include "update_engine/payload_generator/xz.h"

using std::string;
using std::vector;

namespace chromeos_update_engine {

namespace {

bool ExtentEquals(const Extent& ext,
                  uint64_t start_block,
                  uint64_t num_blocks) {
  return ext.start_block() == start_block && ext.num_blocks() == num_blocks;
}

<<<<<<< HEAD
// Tests splitting of a REPLACE/REPLACE_BZ operation.
void TestSplitReplaceOrReplaceBzOperation(InstallOperation::Type orig_type,
=======
// Tests splitting of a REPLACE/REPLACE_XZ operation.
void TestSplitReplaceOrReplaceXzOperation(InstallOperation_Type orig_type,
>>>>>>> 694eeb0d
                                          bool compressible) {
  const size_t op_ex1_start_block = 2;
  const size_t op_ex1_num_blocks = 2;
  const size_t op_ex2_start_block = 6;
  const size_t op_ex2_num_blocks = 1;
  const size_t part_num_blocks = 7;

  // Create the target partition data.
  const size_t part_size = part_num_blocks * kBlockSize;
  brillo::Blob part_data;
  if (compressible) {
    part_data.resize(part_size);
    test_utils::FillWithData(&part_data);
  } else {
    std::mt19937 gen(12345);
    std::uniform_int_distribution<uint8_t> dis(0, 255);
    for (uint32_t i = 0; i < part_size; i++)
      part_data.push_back(dis(gen));
  }
  ASSERT_EQ(part_size, part_data.size());
  test_utils::ScopedTempFile part_file(
      "SplitReplaceOrReplaceXzTest_part.XXXXXX");
  ASSERT_TRUE(test_utils::WriteFileVector(part_file.path(), part_data));

  // Create original operation and blob data.
  const size_t op_ex1_offset = op_ex1_start_block * kBlockSize;
  const size_t op_ex1_size = op_ex1_num_blocks * kBlockSize;
  const size_t op_ex2_offset = op_ex2_start_block * kBlockSize;
  const size_t op_ex2_size = op_ex2_num_blocks * kBlockSize;
  InstallOperation op;
  op.set_type(orig_type);
  *(op.add_dst_extents()) =
      ExtentForRange(op_ex1_start_block, op_ex1_num_blocks);
  *(op.add_dst_extents()) =
      ExtentForRange(op_ex2_start_block, op_ex2_num_blocks);

  brillo::Blob op_data;
  op_data.insert(op_data.end(),
                 part_data.begin() + op_ex1_offset,
                 part_data.begin() + op_ex1_offset + op_ex1_size);
  op_data.insert(op_data.end(),
                 part_data.begin() + op_ex2_offset,
                 part_data.begin() + op_ex2_offset + op_ex2_size);
  brillo::Blob op_blob;
  if (orig_type == InstallOperation::REPLACE) {
    op_blob = op_data;
  } else {
    ASSERT_TRUE(XzCompress(op_data, &op_blob));
  }
  op.set_data_offset(0);
  op.set_data_length(op_blob.size());

  AnnotatedOperation aop;
  aop.op = op;
  aop.name = "SplitTestOp";

  // Create the data file.
  test_utils::ScopedTempFile data_file(
      "SplitReplaceOrReplaceXzTest_data.XXXXXX");
  EXPECT_TRUE(test_utils::WriteFileVector(data_file.path(), op_blob));
  int data_fd = open(data_file.path().c_str(), O_RDWR, 000);
  EXPECT_GE(data_fd, 0);
  ScopedFdCloser data_fd_closer(&data_fd);
  off_t data_file_size = op_blob.size();
  BlobFileWriter blob_file(data_fd, &data_file_size);

  // Split the operation.
  vector<AnnotatedOperation> result_ops;
  PayloadVersion version(kBrilloMajorPayloadVersion,
                         kSourceMinorPayloadVersion);
  ASSERT_TRUE(ABGenerator::SplitAReplaceOp(
      version, aop, part_file.path(), &result_ops, &blob_file));

  // Check the result.
<<<<<<< HEAD
  InstallOperation::Type expected_type =
      compressible ? InstallOperation::REPLACE_BZ : InstallOperation::REPLACE;
=======
  InstallOperation_Type expected_type =
      compressible ? InstallOperation::REPLACE_XZ : InstallOperation::REPLACE;
>>>>>>> 694eeb0d

  ASSERT_EQ(2U, result_ops.size());

  EXPECT_EQ("SplitTestOp:0", result_ops[0].name);
  InstallOperation first_op = result_ops[0].op;
  EXPECT_EQ(expected_type, first_op.type());
  EXPECT_FALSE(first_op.has_src_length());
  EXPECT_FALSE(first_op.has_dst_length());
  EXPECT_EQ(1, first_op.dst_extents().size());
  EXPECT_TRUE(ExtentEquals(
      first_op.dst_extents(0), op_ex1_start_block, op_ex1_num_blocks));
  // Obtain the expected blob.
  brillo::Blob first_expected_data(
      part_data.begin() + op_ex1_offset,
      part_data.begin() + op_ex1_offset + op_ex1_size);
  brillo::Blob first_expected_blob;
  if (compressible) {
    ASSERT_TRUE(XzCompress(first_expected_data, &first_expected_blob));
  } else {
    first_expected_blob = first_expected_data;
  }
  EXPECT_EQ(first_expected_blob.size(), first_op.data_length());
  // Check that the actual blob matches what's expected.
  brillo::Blob first_data_blob(first_op.data_length());
  ssize_t bytes_read;
  ASSERT_TRUE(utils::PReadAll(data_fd,
                              first_data_blob.data(),
                              first_op.data_length(),
                              first_op.data_offset(),
                              &bytes_read));
  ASSERT_EQ(bytes_read, static_cast<ssize_t>(first_op.data_length()));
  EXPECT_EQ(first_expected_blob, first_data_blob);

  EXPECT_EQ("SplitTestOp:1", result_ops[1].name);
  InstallOperation second_op = result_ops[1].op;
  EXPECT_EQ(expected_type, second_op.type());
  EXPECT_FALSE(second_op.has_src_length());
  EXPECT_FALSE(second_op.has_dst_length());
  EXPECT_EQ(1, second_op.dst_extents().size());
  EXPECT_TRUE(ExtentEquals(
      second_op.dst_extents(0), op_ex2_start_block, op_ex2_num_blocks));
  // Obtain the expected blob.
  brillo::Blob second_expected_data(
      part_data.begin() + op_ex2_offset,
      part_data.begin() + op_ex2_offset + op_ex2_size);
  brillo::Blob second_expected_blob;
  if (compressible) {
    ASSERT_TRUE(XzCompress(second_expected_data, &second_expected_blob));
  } else {
    second_expected_blob = second_expected_data;
  }
  EXPECT_EQ(second_expected_blob.size(), second_op.data_length());
  // Check that the actual blob matches what's expected.
  brillo::Blob second_data_blob(second_op.data_length());
  ASSERT_TRUE(utils::PReadAll(data_fd,
                              second_data_blob.data(),
                              second_op.data_length(),
                              second_op.data_offset(),
                              &bytes_read));
  ASSERT_EQ(bytes_read, static_cast<ssize_t>(second_op.data_length()));
  EXPECT_EQ(second_expected_blob, second_data_blob);

  // Check relative layout of data blobs.
  EXPECT_EQ(first_op.data_offset() + first_op.data_length(),
            second_op.data_offset());
  EXPECT_EQ(second_op.data_offset() + second_op.data_length(),
            static_cast<uint64_t>(data_file_size));
  // If we split a REPLACE into multiple ones, ensure reuse of preexisting blob.
  if (!compressible && orig_type == InstallOperation::REPLACE) {
    EXPECT_EQ(0U, first_op.data_offset());
  }
}

<<<<<<< HEAD
// Tests merging of REPLACE/REPLACE_BZ operations.
void TestMergeReplaceOrReplaceBzOperations(InstallOperation::Type orig_type,
=======
// Tests merging of REPLACE/REPLACE_XZ operations.
void TestMergeReplaceOrReplaceXzOperations(InstallOperation_Type orig_type,
>>>>>>> 694eeb0d
                                           bool compressible) {
  const size_t first_op_num_blocks = 1;
  const size_t second_op_num_blocks = 2;
  const size_t total_op_num_blocks = first_op_num_blocks + second_op_num_blocks;
  const size_t part_num_blocks = total_op_num_blocks + 2;

  // Create the target partition data.
  const size_t part_size = part_num_blocks * kBlockSize;
  brillo::Blob part_data;
  if (compressible) {
    part_data.resize(part_size);
    test_utils::FillWithData(&part_data);
  } else {
    std::mt19937 gen(12345);
    std::uniform_int_distribution<uint8_t> dis(0, 255);
    for (uint32_t i = 0; i < part_size; i++)
      part_data.push_back(dis(gen));
  }
  ASSERT_EQ(part_size, part_data.size());
  test_utils::ScopedTempFile part_file(
      "MergeReplaceOrReplaceXzTest_part.XXXXXX");
  ASSERT_TRUE(test_utils::WriteFileVector(part_file.path(), part_data));

  // Create original operations and blob data.
  vector<AnnotatedOperation> aops;
  brillo::Blob blob_data;
  const size_t total_op_size = total_op_num_blocks * kBlockSize;

  InstallOperation first_op;
  first_op.set_type(orig_type);
  const size_t first_op_size = first_op_num_blocks * kBlockSize;
  *(first_op.add_dst_extents()) = ExtentForRange(0, first_op_num_blocks);
  brillo::Blob first_op_data(part_data.begin(),
                             part_data.begin() + first_op_size);
  brillo::Blob first_op_blob;
  if (orig_type == InstallOperation::REPLACE) {
    first_op_blob = first_op_data;
  } else {
    ASSERT_TRUE(XzCompress(first_op_data, &first_op_blob));
  }
  first_op.set_data_offset(0);
  first_op.set_data_length(first_op_blob.size());
  blob_data.insert(blob_data.end(), first_op_blob.begin(), first_op_blob.end());
  AnnotatedOperation first_aop;
  first_aop.op = first_op;
  first_aop.name = "first";
  aops.push_back(first_aop);

  InstallOperation second_op;
  second_op.set_type(orig_type);
  *(second_op.add_dst_extents()) =
      ExtentForRange(first_op_num_blocks, second_op_num_blocks);
  brillo::Blob second_op_data(part_data.begin() + first_op_size,
                              part_data.begin() + total_op_size);
  brillo::Blob second_op_blob;
  if (orig_type == InstallOperation::REPLACE) {
    second_op_blob = second_op_data;
  } else {
    ASSERT_TRUE(XzCompress(second_op_data, &second_op_blob));
  }
  second_op.set_data_offset(first_op_blob.size());
  second_op.set_data_length(second_op_blob.size());
  blob_data.insert(
      blob_data.end(), second_op_blob.begin(), second_op_blob.end());
  AnnotatedOperation second_aop;
  second_aop.op = second_op;
  second_aop.name = "second";
  aops.push_back(second_aop);

  // Create the data file.
  test_utils::ScopedTempFile data_file(
      "MergeReplaceOrReplaceXzTest_data.XXXXXX");
  EXPECT_TRUE(test_utils::WriteFileVector(data_file.path(), blob_data));
  int data_fd = open(data_file.path().c_str(), O_RDWR, 000);
  EXPECT_GE(data_fd, 0);
  ScopedFdCloser data_fd_closer(&data_fd);
  off_t data_file_size = blob_data.size();
  BlobFileWriter blob_file(data_fd, &data_file_size);

  // Merge the operations.
  PayloadVersion version(kBrilloMajorPayloadVersion,
                         kSourceMinorPayloadVersion);
  EXPECT_TRUE(ABGenerator::MergeOperations(
      &aops, version, 5, part_file.path(), &blob_file));

  // Check the result.
<<<<<<< HEAD
  InstallOperation::Type expected_op_type =
      compressible ? InstallOperation::REPLACE_BZ : InstallOperation::REPLACE;
=======
  InstallOperation_Type expected_op_type =
      compressible ? InstallOperation::REPLACE_XZ : InstallOperation::REPLACE;
>>>>>>> 694eeb0d
  EXPECT_EQ(1U, aops.size());
  InstallOperation new_op = aops[0].op;
  EXPECT_EQ(expected_op_type, new_op.type());
  EXPECT_FALSE(new_op.has_src_length());
  EXPECT_FALSE(new_op.has_dst_length());
  EXPECT_EQ(1, new_op.dst_extents().size());
  EXPECT_TRUE(ExtentEquals(new_op.dst_extents(0), 0, total_op_num_blocks));
  EXPECT_EQ("first,second", aops[0].name);

  // Check to see if the blob pointed to in the new extent has what we expect.
  brillo::Blob expected_data(part_data.begin(),
                             part_data.begin() + total_op_size);
  brillo::Blob expected_blob;
  if (compressible) {
    ASSERT_TRUE(XzCompress(expected_data, &expected_blob));
  } else {
    expected_blob = expected_data;
  }
  ASSERT_EQ(expected_blob.size(), new_op.data_length());
  ASSERT_EQ(blob_data.size() + expected_blob.size(),
            static_cast<size_t>(data_file_size));
  brillo::Blob new_op_blob(new_op.data_length());
  ssize_t bytes_read;
  ASSERT_TRUE(utils::PReadAll(data_fd,
                              new_op_blob.data(),
                              new_op.data_length(),
                              new_op.data_offset(),
                              &bytes_read));
  ASSERT_EQ(static_cast<ssize_t>(new_op.data_length()), bytes_read);
  EXPECT_EQ(expected_blob, new_op_blob);
}

}  // namespace

class ABGeneratorTest : public ::testing::Test {};

TEST_F(ABGeneratorTest, SplitSourceCopyTest) {
  InstallOperation op;
  op.set_type(InstallOperation::SOURCE_COPY);
  *(op.add_src_extents()) = ExtentForRange(2, 3);
  *(op.add_src_extents()) = ExtentForRange(6, 1);
  *(op.add_src_extents()) = ExtentForRange(8, 4);
  *(op.add_dst_extents()) = ExtentForRange(10, 2);
  *(op.add_dst_extents()) = ExtentForRange(14, 3);
  *(op.add_dst_extents()) = ExtentForRange(18, 3);

  AnnotatedOperation aop;
  aop.op = op;
  aop.name = "SplitSourceCopyTestOp";
  vector<AnnotatedOperation> result_ops;
  EXPECT_TRUE(ABGenerator::SplitSourceCopy(aop, &result_ops));
  EXPECT_EQ(3U, result_ops.size());

  EXPECT_EQ("SplitSourceCopyTestOp:0", result_ops[0].name);
  InstallOperation first_op = result_ops[0].op;
  EXPECT_EQ(InstallOperation::SOURCE_COPY, first_op.type());
  EXPECT_FALSE(first_op.has_src_length());
  EXPECT_EQ(1, first_op.src_extents().size());
  EXPECT_EQ(2U, first_op.src_extents(0).start_block());
  EXPECT_EQ(2U, first_op.src_extents(0).num_blocks());
  EXPECT_FALSE(first_op.has_dst_length());
  EXPECT_EQ(1, first_op.dst_extents().size());
  EXPECT_EQ(10U, first_op.dst_extents(0).start_block());
  EXPECT_EQ(2U, first_op.dst_extents(0).num_blocks());

  EXPECT_EQ("SplitSourceCopyTestOp:1", result_ops[1].name);
  InstallOperation second_op = result_ops[1].op;
  EXPECT_EQ(InstallOperation::SOURCE_COPY, second_op.type());
  EXPECT_FALSE(second_op.has_src_length());
  EXPECT_EQ(3, second_op.src_extents().size());
  EXPECT_EQ(4U, second_op.src_extents(0).start_block());
  EXPECT_EQ(1U, second_op.src_extents(0).num_blocks());
  EXPECT_EQ(6U, second_op.src_extents(1).start_block());
  EXPECT_EQ(1U, second_op.src_extents(1).num_blocks());
  EXPECT_EQ(8U, second_op.src_extents(2).start_block());
  EXPECT_EQ(1U, second_op.src_extents(2).num_blocks());
  EXPECT_FALSE(second_op.has_dst_length());
  EXPECT_EQ(1, second_op.dst_extents().size());
  EXPECT_EQ(14U, second_op.dst_extents(0).start_block());
  EXPECT_EQ(3U, second_op.dst_extents(0).num_blocks());

  EXPECT_EQ("SplitSourceCopyTestOp:2", result_ops[2].name);
  InstallOperation third_op = result_ops[2].op;
  EXPECT_EQ(InstallOperation::SOURCE_COPY, third_op.type());
  EXPECT_FALSE(third_op.has_src_length());
  EXPECT_EQ(1, third_op.src_extents().size());
  EXPECT_EQ(9U, third_op.src_extents(0).start_block());
  EXPECT_EQ(3U, third_op.src_extents(0).num_blocks());
  EXPECT_FALSE(third_op.has_dst_length());
  EXPECT_EQ(1, third_op.dst_extents().size());
  EXPECT_EQ(18U, third_op.dst_extents(0).start_block());
  EXPECT_EQ(3U, third_op.dst_extents(0).num_blocks());
}

TEST_F(ABGeneratorTest, SplitReplaceTest) {
  TestSplitReplaceOrReplaceXzOperation(InstallOperation::REPLACE, false);
}

TEST_F(ABGeneratorTest, SplitReplaceIntoReplaceXzTest) {
  TestSplitReplaceOrReplaceXzOperation(InstallOperation::REPLACE, true);
}

TEST_F(ABGeneratorTest, SplitReplaceXzTest) {
  TestSplitReplaceOrReplaceXzOperation(InstallOperation::REPLACE_XZ, true);
}

TEST_F(ABGeneratorTest, SplitReplaceXzIntoReplaceTest) {
  TestSplitReplaceOrReplaceXzOperation(InstallOperation::REPLACE_XZ, false);
}

TEST_F(ABGeneratorTest, SortOperationsByDestinationTest) {
  vector<AnnotatedOperation> aops;
  // One operation with multiple destination extents.
  InstallOperation first_op;
  *(first_op.add_dst_extents()) = ExtentForRange(6, 1);
  *(first_op.add_dst_extents()) = ExtentForRange(10, 2);
  AnnotatedOperation first_aop;
  first_aop.op = first_op;
  first_aop.name = "first";
  aops.push_back(first_aop);

  // One with no destination extent. Should end up at the end of the vector.
  InstallOperation second_op;
  AnnotatedOperation second_aop;
  second_aop.op = second_op;
  second_aop.name = "second";
  aops.push_back(second_aop);

  // One with one destination extent.
  InstallOperation third_op;
  *(third_op.add_dst_extents()) = ExtentForRange(3, 2);
  AnnotatedOperation third_aop;
  third_aop.op = third_op;
  third_aop.name = "third";
  aops.push_back(third_aop);

  ABGenerator::SortOperationsByDestination(&aops);
  EXPECT_EQ(3U, aops.size());
  EXPECT_EQ(third_aop.name, aops[0].name);
  EXPECT_EQ(first_aop.name, aops[1].name);
  EXPECT_EQ(second_aop.name, aops[2].name);
}

TEST_F(ABGeneratorTest, MergeSourceCopyOperationsTest) {
  vector<AnnotatedOperation> aops;
  InstallOperation first_op;
  first_op.set_type(InstallOperation::SOURCE_COPY);
  *(first_op.add_src_extents()) = ExtentForRange(1, 1);
  *(first_op.add_dst_extents()) = ExtentForRange(6, 1);
  AnnotatedOperation first_aop;
  first_aop.op = first_op;
  first_aop.name = "1";
  aops.push_back(first_aop);

  InstallOperation second_op;
  second_op.set_type(InstallOperation::SOURCE_COPY);
  *(second_op.add_src_extents()) = ExtentForRange(2, 2);
  *(second_op.add_src_extents()) = ExtentForRange(8, 2);
  *(second_op.add_dst_extents()) = ExtentForRange(7, 3);
  *(second_op.add_dst_extents()) = ExtentForRange(11, 1);
  AnnotatedOperation second_aop;
  second_aop.op = second_op;
  second_aop.name = "2";
  aops.push_back(second_aop);

  InstallOperation third_op;
  third_op.set_type(InstallOperation::SOURCE_COPY);
  *(third_op.add_src_extents()) = ExtentForRange(11, 1);
  *(third_op.add_dst_extents()) = ExtentForRange(12, 1);
  AnnotatedOperation third_aop;
  third_aop.op = third_op;
  third_aop.name = "3";
  aops.push_back(third_aop);

  BlobFileWriter blob_file(0, nullptr);
  PayloadVersion version(kBrilloMajorPayloadVersion,
                         kSourceMinorPayloadVersion);
  EXPECT_TRUE(ABGenerator::MergeOperations(&aops, version, 5, "", &blob_file));

  EXPECT_EQ(1U, aops.size());
  InstallOperation first_result_op = aops[0].op;
  EXPECT_EQ(InstallOperation::SOURCE_COPY, first_result_op.type());
  EXPECT_FALSE(first_result_op.has_src_length());
  EXPECT_EQ(3, first_result_op.src_extents().size());
  EXPECT_TRUE(ExtentEquals(first_result_op.src_extents(0), 1, 3));
  EXPECT_TRUE(ExtentEquals(first_result_op.src_extents(1), 8, 2));
  EXPECT_TRUE(ExtentEquals(first_result_op.src_extents(2), 11, 1));
  EXPECT_FALSE(first_result_op.has_dst_length());
  EXPECT_EQ(2, first_result_op.dst_extents().size());
  EXPECT_TRUE(ExtentEquals(first_result_op.dst_extents(0), 6, 4));
  EXPECT_TRUE(ExtentEquals(first_result_op.dst_extents(1), 11, 2));
  EXPECT_EQ(aops[0].name, "1,2,3");
}

TEST_F(ABGeneratorTest, MergeReplaceOperationsTest) {
  TestMergeReplaceOrReplaceXzOperations(InstallOperation::REPLACE, false);
}

TEST_F(ABGeneratorTest, MergeReplaceOperationsToReplaceXzTest) {
  TestMergeReplaceOrReplaceXzOperations(InstallOperation::REPLACE, true);
}

TEST_F(ABGeneratorTest, MergeReplaceXzOperationsTest) {
  TestMergeReplaceOrReplaceXzOperations(InstallOperation::REPLACE_XZ, true);
}

TEST_F(ABGeneratorTest, MergeReplaceXzOperationsToReplaceTest) {
  TestMergeReplaceOrReplaceXzOperations(InstallOperation::REPLACE_XZ, false);
}

TEST_F(ABGeneratorTest, NoMergeOperationsTest) {
  // Test to make sure we don't merge operations that shouldn't be merged.
  vector<AnnotatedOperation> aops;
  InstallOperation first_op;
  first_op.set_type(InstallOperation::ZERO);
  *(first_op.add_dst_extents()) = ExtentForRange(0, 1);
  AnnotatedOperation first_aop;
  first_aop.op = first_op;
  aops.push_back(first_aop);

  // Should merge with first, except op types don't match...
  InstallOperation second_op;
  second_op.set_type(InstallOperation::REPLACE);
  *(second_op.add_dst_extents()) = ExtentForRange(1, 2);
  second_op.set_data_length(2 * kBlockSize);
  AnnotatedOperation second_aop;
  second_aop.op = second_op;
  aops.push_back(second_aop);

  // Should merge with second, except it would exceed chunk size...
  InstallOperation third_op;
  third_op.set_type(InstallOperation::REPLACE);
  *(third_op.add_dst_extents()) = ExtentForRange(3, 3);
  third_op.set_data_length(3 * kBlockSize);
  AnnotatedOperation third_aop;
  third_aop.op = third_op;
  aops.push_back(third_aop);

  // Should merge with third, except they aren't contiguous...
  InstallOperation fourth_op;
  fourth_op.set_type(InstallOperation::REPLACE);
  *(fourth_op.add_dst_extents()) = ExtentForRange(7, 2);
  fourth_op.set_data_length(2 * kBlockSize);
  AnnotatedOperation fourth_aop;
  fourth_aop.op = fourth_op;
  aops.push_back(fourth_aop);

  BlobFileWriter blob_file(0, nullptr);
  PayloadVersion version(kBrilloMajorPayloadVersion,
                         kSourceMinorPayloadVersion);
  EXPECT_TRUE(ABGenerator::MergeOperations(&aops, version, 4, "", &blob_file));

  // No operations were merged, the number of ops is the same.
  EXPECT_EQ(4U, aops.size());
}

TEST_F(ABGeneratorTest, AddSourceHashTest) {
  vector<AnnotatedOperation> aops;
  InstallOperation first_op;
  first_op.set_type(InstallOperation::SOURCE_COPY);
  first_op.set_src_length(kBlockSize);
  *(first_op.add_src_extents()) = ExtentForRange(0, 1);
  AnnotatedOperation first_aop;
  first_aop.op = first_op;
  aops.push_back(first_aop);

  InstallOperation second_op;
  second_op.set_type(InstallOperation::REPLACE);
  AnnotatedOperation second_aop;
  second_aop.op = second_op;
  aops.push_back(second_aop);

  test_utils::ScopedTempFile src_part_file("AddSourceHashTest_src_part.XXXXXX");
  brillo::Blob src_data(kBlockSize);
  test_utils::FillWithData(&src_data);
  ASSERT_TRUE(test_utils::WriteFileVector(src_part_file.path(), src_data));

  EXPECT_TRUE(ABGenerator::AddSourceHash(&aops, src_part_file.path()));

  EXPECT_TRUE(aops[0].op.has_src_sha256_hash());
  EXPECT_FALSE(aops[1].op.has_src_sha256_hash());
  brillo::Blob expected_hash;
  EXPECT_TRUE(HashCalculator::RawHashOfData(src_data, &expected_hash));
  brillo::Blob result_hash(aops[0].op.src_sha256_hash().begin(),
                           aops[0].op.src_sha256_hash().end());
  EXPECT_EQ(expected_hash, result_hash);
}

}  // namespace chromeos_update_engine<|MERGE_RESOLUTION|>--- conflicted
+++ resolved
@@ -48,13 +48,8 @@
   return ext.start_block() == start_block && ext.num_blocks() == num_blocks;
 }
 
-<<<<<<< HEAD
-// Tests splitting of a REPLACE/REPLACE_BZ operation.
-void TestSplitReplaceOrReplaceBzOperation(InstallOperation::Type orig_type,
-=======
 // Tests splitting of a REPLACE/REPLACE_XZ operation.
-void TestSplitReplaceOrReplaceXzOperation(InstallOperation_Type orig_type,
->>>>>>> 694eeb0d
+void TestSplitReplaceOrReplaceXzOperation(InstallOperation::Type orig_type,
                                           bool compressible) {
   const size_t op_ex1_start_block = 2;
   const size_t op_ex1_num_blocks = 2;
@@ -129,13 +124,8 @@
       version, aop, part_file.path(), &result_ops, &blob_file));
 
   // Check the result.
-<<<<<<< HEAD
   InstallOperation::Type expected_type =
-      compressible ? InstallOperation::REPLACE_BZ : InstallOperation::REPLACE;
-=======
-  InstallOperation_Type expected_type =
       compressible ? InstallOperation::REPLACE_XZ : InstallOperation::REPLACE;
->>>>>>> 694eeb0d
 
   ASSERT_EQ(2U, result_ops.size());
 
@@ -209,13 +199,8 @@
   }
 }
 
-<<<<<<< HEAD
-// Tests merging of REPLACE/REPLACE_BZ operations.
-void TestMergeReplaceOrReplaceBzOperations(InstallOperation::Type orig_type,
-=======
 // Tests merging of REPLACE/REPLACE_XZ operations.
-void TestMergeReplaceOrReplaceXzOperations(InstallOperation_Type orig_type,
->>>>>>> 694eeb0d
+void TestMergeReplaceOrReplaceXzOperations(InstallOperation::Type orig_type,
                                            bool compressible) {
   const size_t first_op_num_blocks = 1;
   const size_t second_op_num_blocks = 2;
@@ -302,13 +287,8 @@
       &aops, version, 5, part_file.path(), &blob_file));
 
   // Check the result.
-<<<<<<< HEAD
   InstallOperation::Type expected_op_type =
-      compressible ? InstallOperation::REPLACE_BZ : InstallOperation::REPLACE;
-=======
-  InstallOperation_Type expected_op_type =
       compressible ? InstallOperation::REPLACE_XZ : InstallOperation::REPLACE;
->>>>>>> 694eeb0d
   EXPECT_EQ(1U, aops.size());
   InstallOperation new_op = aops[0].op;
   EXPECT_EQ(expected_op_type, new_op.type());
